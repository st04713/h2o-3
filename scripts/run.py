#!/usr/bin/python

import sys
import os
import shutil
import signal
import time
import random
import getpass
import re
import subprocess
if sys.version_info[0] < 3: import ConfigParser as configparser
else: import configparser
import requests
from requests import exceptions
import socket
import multiprocessing
import platform

__H2O_REST_API_VERSION__ = 3  # const for the version of the rest api

def is_rdemo(file_name):
    """
    Return True if file_name matches a regexp for an R demo.  False otherwise.
    """
    packaged_demos = ["h2o.anomaly.R", "h2o.deeplearning.R", "h2o.gbm.R", "h2o.glm.R", "h2o.glrm.R", "h2o.kmeans.R",
                      "h2o.naiveBayes.R", "h2o.prcomp.R", "h2o.randomForest.R"]
    if (file_name in packaged_demos): return True
    if (re.match("^rdemo.*\.[rR]$", file_name)): return True
    return False

def is_runit(file_name):
    """
    Return True if file_name matches a regexp for an R unit test.  False otherwise.
    """
    if (file_name == "h2o-runit.R"): return False
    if (re.match("^runit.*\.[rR]$", file_name)): return True
    return False

def is_rbooklet(file_name):
    """
    Return True if file_name matches a regexp for an R booklet.  False otherwise.
    """
    if (re.match("^rbooklet.*\.[rR]$", file_name)): return True
    return False

def is_pydemo(file_name):
    """
    Return True if file_name matches a regexp for a python demo.  False otherwise.
    """
    if re.match("^pydemo.*\.py$", file_name): return True
    return False

def is_ipython_notebook(file_name):
    """
    Return True if file_name matches a regexp for an ipython notebook.  False otherwise.
    """
    if (not re.match("^.*checkpoint\.ipynb$", file_name)) and re.match("^.*\.ipynb$", file_name): return True
    return False

def is_pyunit(file_name):
    """
    Return True if file_name matches a regexp for a python unit test.  False otherwise.
    """
    if re.match("^pyunit.*\.py$", file_name): return True
    return False

def is_pybooklet(file_name):
    """
    Return True if file_name matches a regexp for a python unit test.  False otherwise.
    """
    if re.match("^pybooklet.*\.py$", file_name): return True
    return False

def is_gradle_build_python_test(file_name):
    """
    Return True if file_name matches a regexp for on of the python test run during gradle build.  False otherwise.
    """
    return file_name in ["generate_rest_api_docs.py", "generate_java_bindings.py", "test_gbm_prostate.py",
                         "test_rest_api.py"]

def is_javascript_test_file(file_name):
    """
    Return True if file_name matches a regexp for a javascript test.  False otherwise.
    """
    if (re.match("^.*test.*\.js$", file_name)): return True
    return False


'''
function grab_java_message() will look through the java text output and try to extract the
java messages from Java side.
'''

def grab_java_message(node_list, curr_testname):
    """scan through the java output text and extract the java messages related to running
    test specified in curr_testname.
    Parameters
    ----------
    node_list :  list of H2O nodes
      List of H2o nodes associated with a H2OCloud that are performing the test specified in curr_testname.
    curr_testname : str
      Store the unit test name (can be R unit or Py unit) that has been completed and failed.
    :return: a string object that is either empty or the java messages that associated with the test in curr_testname.
     The java messages can usually be found in one of the java_*_0.out.txt
    """

    global g_java_start_text    # contains text that describe the start of a unit test.

    java_messages = ""
    startTest = False           # denote when the current test was found in the java_*_0.out.txt file

    # grab each java file and try to grab the java messages associated with curr_testname
    for each_node in node_list:
        java_filename = each_node.output_file_name  # find the java_*_0.out.txt file

        if os.path.isfile(java_filename):
            java_file = open(java_filename,'r')
            for each_line in java_file:
                if (g_java_start_text in each_line):
                    startStr,found,endStr = each_line.partition(g_java_start_text)

                    if len(found) > 0:   # a new test is being started.
                        current_testname = endStr.strip()   # grab the test name and check if it is curr_testname
                        if (current_testname == curr_testname): # found the line starting with current test.  Grab everything now
                            startTest = True    # found text in java_*_0.out.txt that describe curr_testname

                            # add header to make JAVA messages visible.
                            java_messages += "\n\n**********************************************************\n"
                            java_messages += "**********************************************************\n"
                            java_messages += "JAVA Messages\n"
                            java_messages += "**********************************************************\n"
                            java_messages += "**********************************************************\n\n"


                        else:   # found a differnt test than our curr_testname.  We are done!
                            if startTest:   # in the middle of curr_testname but found a new test starting, can quit now.
                                break

                # store java message associated with curr_testname into java_messages
                if startTest:
                    java_messages += each_line

            java_file.close()   # finished finding java messages

        if startTest:       # found java message associate with our test already. No need to continue the loop.
            break

    return java_messages    # java messages associated with curr_testname




class H2OUseCloudNode:
    """
    A class representing one node in an H2O cloud which was specified by the user.
    Don't try to build or tear down this kind of node.

    use_ip: The given ip of the cloud.
    use_port: The given port of the cloud.
    """

    def __init__(self, use_ip, use_port):
        self.use_ip = use_ip
        self.use_port = use_port

    def start(self):
        pass

    def stop(self):
        pass

    def terminate(self):
        pass

    def get_ip(self):
        return self.use_ip

    def get_port(self):
        return self.use_port


class H2OUseCloud:
    """
    A class representing an H2O clouds which was specified by the user.
    Don't try to build or tear down this kind of cloud.
    """

    def __init__(self, cloud_num, use_ip, use_port):
        self.cloud_num = cloud_num
        self.use_ip = use_ip
        self.use_port = use_port

        self.nodes = []
        node = H2OUseCloudNode(self.use_ip, self.use_port)
        self.nodes.append(node)

    def start(self):
        pass

    def wait_for_cloud_to_be_up(self):
        pass

    def stop(self):
        pass

    def terminate(self):
        pass

    def get_ip(self):
        node = self.nodes[0]
        return node.get_ip()

    def get_port(self):
        node = self.nodes[0]
        return node.get_port()


class H2OCloudNode:
    """
    A class representing one node in an H2O cloud.
    Note that the base_port is only a request for H2O.
    H2O may choose to ignore our request and pick any port it likes.
    So we have to scrape the real port number from stdout as part of cloud startup.

    port: The actual port chosen at run time.
    pid: The process id of the node.
    output_file_name: Where stdout and stderr go.  They are merged.
    child: subprocess.Popen object.
    terminated: Only from a signal.  Not normal shutdown.
    """

    def __init__(self, is_client, cloud_num, nodes_per_cloud, node_num, cloud_name, h2o_jar, ip, base_port,
                 xmx, output_dir):
        """
        Create a node in a cloud.

        @param is_client: Whether this node is an H2O client node (vs a worker node) or not.
        @param cloud_num: Dense 0-based cloud index number.
        @param nodes_per_cloud: How many H2O java instances are in a cloud.  Clouds are symmetric.
        @param node_num: This node's dense 0-based node index number.
        @param cloud_name: The H2O -name command-line argument.
        @param h2o_jar: Path to H2O jar file.
        @param base_port: The starting port number we are trying to get our nodes to listen on.
        @param xmx: Java memory parameter.
        @param output_dir: The directory where we can create an output file for this process.
        @return: The node object.
        """
        self.is_client = is_client
        self.cloud_num = cloud_num
        self.nodes_per_cloud = nodes_per_cloud
        self.node_num = node_num
        self.cloud_name = cloud_name
        self.h2o_jar = h2o_jar
        self.ip = ip
        self.base_port = base_port
        self.xmx = xmx
        self.output_dir = output_dir

        self.port = -1
        self.pid = -1
        self.output_file_name = ""
        self.child = None
        self.terminated = False

        # Choose my base port number here.  All math is done here.  Every node has the same
        # base_port and calculates it's own my_base_port.
        ports_per_node = 2
        self.my_base_port = \
            self.base_port + \
            (self.cloud_num * self.nodes_per_cloud * ports_per_node) + \
            (self.node_num * ports_per_node)

    def start(self):
        """
        Start one node of H2O.
        (Stash away the self.child and self.pid internally here.)

        @return: none
        """

        # there is no hdfs currently in ec2, except s3n/hdfs
        # the core-site.xml provides s3n info
        # it's possible that we can just always hardware the hdfs version
        # to match the cdh3 cluster we're hard-wiring tests to
        # i.e. it won't make s3n/s3 break on ec2

        if (self.is_client):
            main_class = "water.H2OClientApp"
        else:
            main_class = "water.H2OApp"

        if "JAVA_HOME" in os.environ:
            java = os.environ["JAVA_HOME"] + "/bin/java"
        else:
            java = "java"
        cmd = [java,
               # "-agentlib:jdwp=transport=dt_socket,server=y,suspend=n,address=5005",
               "-Xmx" + self.xmx,
               "-ea",
               "-cp", self.h2o_jar,
               main_class,
               "-name", self.cloud_name,
               "-baseport", str(self.my_base_port),
               "-ga_opt_out"]

        # Add S3N credentials to cmd if they exist.
        # ec2_hdfs_config_file_name = os.path.expanduser("~/.ec2/core-site.xml")
        # if (os.path.exists(ec2_hdfs_config_file_name)):
        #     cmd.append("-hdfs_config")
        #     cmd.append(ec2_hdfs_config_file_name)

        self.output_file_name = \
            os.path.join(self.output_dir, "java_" + str(self.cloud_num) + "_" + str(self.node_num) + ".out.txt")
        f = open(self.output_file_name, "w")

        if g_convenient:
            cwd = os.getcwd()
            here = os.path.abspath(os.path.dirname(__file__))
            there = os.path.abspath(os.path.join(here, ".."))
            os.chdir(there)
            self.child = subprocess.Popen(args=cmd,
                                          stdout=f,
                                          stderr=subprocess.STDOUT,
                                          cwd=there)
            os.chdir(cwd)
        else:
            self.child = subprocess.Popen(args=cmd,
                                          stdout=f,
                                          stderr=subprocess.STDOUT,
                                          cwd=self.output_dir)

        self.pid = self.child.pid
        print("+ CMD: " + ' '.join(cmd))

    def scrape_port_from_stdout(self):
        """
        Look at the stdout log and figure out which port the JVM chose.
        Write this to self.port.
        This call is blocking.
        Exit if this fails.

        @return: none
        """
        retries = 30
        while (retries > 0):
            if (self.terminated):
                return
            f = open(self.output_file_name, "r")
            s = f.readline()
            while (len(s) > 0):
                if (self.terminated):
                    return
                match_groups = re.search(r"Listening for HTTP and REST traffic on http.*://(\S+):(\d+)", s)
                if (match_groups is not None):
                    port = match_groups.group(2)
                    if (port is not None):
                        self.port = port
                        f.close()
                        print("H2O Cloud {} Node {} started with output file {}".format(self.cloud_num,
                                                                                        self.node_num,
                                                                                        self.output_file_name))
                        return

                s = f.readline()

            f.close()
            retries -= 1
            if (self.terminated):
                return
            time.sleep(1)

        print("")
        print("ERROR: Too many retries starting cloud.")
        print("")
        sys.exit(1)

    def scrape_cloudsize_from_stdout(self, nodes_per_cloud):
        """
        Look at the stdout log and wait until the cloud of proper size is formed.
        This call is blocking.
        Exit if this fails.

        @return: none
        """
        retries = 60
        while (retries > 0):
            if (self.terminated):
                return
            f = open(self.output_file_name, "r")
            s = f.readline()
            while (len(s) > 0):
                if (self.terminated):
                    return
                match_groups = re.search(r"Cloud of size (\d+) formed", s)
                if (match_groups is not None):
                    size = match_groups.group(1)
                    if (size is not None):
                        size = int(size)
                        if (size == nodes_per_cloud):
                            f.close()
                            return

                s = f.readline()

            f.close()
            retries -= 1
            if (self.terminated):
                return
            time.sleep(1)

        print("")
        print("ERROR: Too many retries starting cloud.")
        print("")
        sys.exit(1)

    def stop(self):
        """
        Normal node shutdown.
        Ignore failures for now.

        @return: none
        """
        if (self.pid > 0):
            print("Killing JVM with PID {}".format(self.pid))
            try:
                self.child.terminate()
                self.child.wait()
            except OSError:
                pass
            self.pid = -1

    def terminate(self):
        """
        Terminate a running node.  (Due to a signal.)

        @return: none
        """
        self.terminated = True
        self.stop()

    def get_ip(self):
        """ Return the ip address this node is really listening on. """
        return self.ip

    def get_port(self):
        """ Return the port this node is really listening on. """
        return self.port

    def __str__(self):
        s = ""
        s += "    node {}\n".format(self.node_num)
        s += "        xmx:          {}\n".format(self.xmx)
        s += "        my_base_port: {}\n".format(self.my_base_port)
        s += "        port:         {}\n".format(self.port)
        s += "        pid:          {}\n".format(self.pid)
        return s


class H2OCloud:
    """
    A class representing one of the H2O clouds.
    """

    def __init__(self, cloud_num, use_client, nodes_per_cloud, h2o_jar, base_port, xmx, output_dir):
        """
        Create a cloud.
        See node definition above for argument descriptions.

        @return: The cloud object.
        """
        self.use_client = use_client
        self.cloud_num = cloud_num
        self.nodes_per_cloud = nodes_per_cloud
        self.h2o_jar = h2o_jar
        self.base_port = base_port
        self.xmx = xmx
        self.output_dir = output_dir

        # Randomly choose a seven digit cloud number.
        n = random.randint(1000000, 9999999)
        user = getpass.getuser()
        user = ''.join(user.split())

        self.cloud_name = "H2O_runit_{}_{}".format(user, n)
        self.nodes = []
        self.client_nodes = []
        self.jobs_run = 0

        if (use_client):
            actual_nodes_per_cloud = self.nodes_per_cloud + 1
        else:
            actual_nodes_per_cloud = self.nodes_per_cloud

        for node_num in range(actual_nodes_per_cloud):
            is_client = False
            if (use_client):
                if (node_num == (actual_nodes_per_cloud - 1)):
                    is_client = True
            node = H2OCloudNode(is_client,
                                self.cloud_num, actual_nodes_per_cloud, node_num,
                                self.cloud_name,
                                self.h2o_jar,
                                "127.0.0.1", self.base_port,
                                self.xmx, self.output_dir)
            if (is_client):
                self.client_nodes.append(node)
            else:
                self.nodes.append(node)

    def start(self):
        """
        Start H2O cloud.
        The cloud is not up until wait_for_cloud_to_be_up() is called and returns.

        @return: none
        """
        for node in self.nodes:
            node.start()

        for node in self.client_nodes:
            node.start()

    def wait_for_cloud_to_be_up(self):
        """
        Blocking call ensuring the cloud is available.

        @return: none
        """
        self._scrape_port_from_stdout()
        self._scrape_cloudsize_from_stdout()

    def stop(self):
        """
        Normal cloud shutdown.

        @return: none
        """
        for node in self.nodes:
            node.stop()

        for node in self.client_nodes:
            node.stop()

    def terminate(self):
        """
        Terminate a running cloud.  (Due to a signal.)

        @return: none
        """
        for node in self.client_nodes:
            node.terminate()

        for node in self.nodes:
            node.terminate()

    def get_ip(self):
        """ Return an ip to use to talk to this cloud. """
        if (len(self.client_nodes) > 0):
            node = self.client_nodes[0]
        else:
            node = self.nodes[0]
        return node.get_ip()

    def get_port(self):
        """ Return a port to use to talk to this cloud. """
        if (len(self.client_nodes) > 0):
            node = self.client_nodes[0]
        else:
            node = self.nodes[0]
        return node.get_port()

    def _scrape_port_from_stdout(self):
        for node in self.nodes:
            node.scrape_port_from_stdout()
        for node in self.client_nodes:
            node.scrape_port_from_stdout()

    def _scrape_cloudsize_from_stdout(self):
        for node in self.nodes:
            node.scrape_cloudsize_from_stdout(self.nodes_per_cloud)
        for node in self.client_nodes:
            node.scrape_cloudsize_from_stdout(self.nodes_per_cloud)

    def __str__(self):
        s = ""
        s += "cloud {}\n".format(self.cloud_num)
        s += "    name:     {}\n".format(self.cloud_name)
        s += "    jobs_run: {}\n".format(self.jobs_run)
        for node in self.nodes:
            s += str(node)
        for node in self.client_nodes:
            s += str(node)
        return s


class Test:
    """
    A class representing one Test.

    cancelled: Don't start this test.
    terminated: Test killed due to signal.
    returncode: Exit code of child.
    pid: Process id of the test.
    ip: IP of cloud to run test.
    port: Port of cloud to run test.
    child: subprocess.Popen object.
    """

    @staticmethod
    def test_did_not_complete():
        """
        returncode marker to know if the test ran or not.
        """
        return -9999999

    def __init__(self, test_dir, test_short_dir, test_name, output_dir, hadoop_namenode, on_hadoop):
        """
        Create a Test.

        @param test_dir: Full absolute path to the test directory.
        @param test_short_dir: Path from h2o/R/tests to the test directory.
        @param test_name: Test filename with the directory removed.
        @param output_dir: The directory where we can create an output file for this process.
        @param exclude_flows: A a semicolon-separated string of names of flows to be ignored by headless-test.js
        @return: The test object.
        """
        self.test_dir = test_dir
        self.test_short_dir = test_short_dir
        self.test_name = test_name
        self.output_dir = output_dir
        self.output_file_name = ""
        self.hadoop_namenode = hadoop_namenode
        self.on_hadoop = on_hadoop
        self.exclude_flows = None

        self.cancelled = False
        self.terminated = False
        self.returncode = Test.test_did_not_complete()
        self.start_seconds = -1
        self.pid = -1
        self.ip = None
        self.port = -1
        self.child = None

    def start(self, ip, port):
        """
        Start the test in a non-blocking fashion.

        @param ip: IP address of cloud to run on.
        @param port: Port of cloud to run on.
        @return: none
        """

        if (self.cancelled or self.terminated):
            return

        self.start_seconds = time.time()
        self.ip = ip
        self.port = port

        if   (is_rdemo(self.test_name) or is_runit(self.test_name) or is_rbooklet(self.test_name)):
            cmd = self._rtest_cmd(self.test_name, self.ip, self.port, self.on_hadoop, self.hadoop_namenode)
        elif (is_ipython_notebook(self.test_name) or is_pydemo(self.test_name) or is_pyunit(self.test_name) or
                  is_pybooklet(self.test_name)):
            cmd = self._pytest_cmd(self.test_name, self.ip, self.port, self.on_hadoop, self.hadoop_namenode)
        elif (is_gradle_build_python_test(self.test_name)):
            cmd = ["python", self.test_name, "--usecloud", self.ip + ":" + str(self.port)]
        elif (is_javascript_test_file(self.test_name)): cmd = self._javascript_cmd(self.test_name, self.ip, self.port)
        else:
            print("")
            print("ERROR: Test runner failure with test: " + self.test_name)
            print("")
            sys.exit(1)

        test_short_dir_with_no_slashes = re.sub(r'[\\/]', "_", self.test_short_dir)
        if (len(test_short_dir_with_no_slashes) > 0): test_short_dir_with_no_slashes += "_"
        self.output_file_name = \
            os.path.join(self.output_dir, test_short_dir_with_no_slashes + self.test_name + ".out.txt")
        f = open(self.output_file_name, "w")

        self.child = subprocess.Popen(args=cmd, stdout=f, stderr=subprocess.STDOUT, cwd=self.test_dir)
        self.pid = self.child.pid

    def is_completed(self):
        """
        Check if test has completed.

        This has side effects and MUST be called for the normal test queueing to work.
        Specifically, child.poll().

        @return: True if the test completed, False otherwise.
        """
        child = self.child
        if (child is None):
            return False
        child.poll()
        if (child.returncode is None):
            return False
        self.pid = -1
        self.returncode = child.returncode
        return True

    def cancel(self):
        """
        Mark this test as cancelled so it never tries to start.

        @return: none
        """
        if (self.pid <= 0):
            self.cancelled = True

    def terminate_if_started(self):
        """
        Terminate a running test.  (Due to a signal.)

        @return: none
        """
        if (self.pid > 0):
            self.terminate()

    def terminate(self):
        """
        Terminate a running test.  (Due to a signal.)

        @return: none
        """
        self.terminated = True
        if (self.pid > 0):
            print("Killing Test {} with PID {}".format(os.path.join(self.test_short_dir, self.test_name), self.pid))
            try:
                self.child.terminate()
            except OSError:
                pass
        self.pid = -1

    def get_test_dir_file_name(self):
        """
        @return: The full absolute path of this test.
        """
        return os.path.join(self.test_dir, self.test_name)

    def get_test_name(self):
        """
        @return: The file name (no directory) of this test.
        """
        return self.test_name

    def get_seed_used(self):
        """
        @return: The seed used by this test.
        """
        return self._scrape_output_for_seed()

    def get_ip(self):
        """
        @return: IP of the cloud where this test ran.
        """
        return self.ip

    def get_port(self):
        """
        @return: Integer port number of the cloud where this test ran.
        """
        return int(self.port)

    def get_passed(self):
        """
        @return: True if the test passed, False otherwise.
        """
        return (self.returncode == 0)

    def get_skipped(self):
        """
        @return: True if the test skipped, False otherwise.
        """
        return (self.returncode == 42)

    def get_nopass(self, nopass):
        """
        Some tests are known not to fail and even if they don't pass we don't want
        to fail the overall regression PASS/FAIL status.

        @return: True if the test has been marked as NOPASS, False otherwise.
        """
        a = re.compile("NOPASS")
        return a.search(self.test_name) and not nopass

    def get_nofeature(self, nopass):
        """
        Some tests are known not to fail and even if they don't pass we don't want
        to fail the overall regression PASS/FAIL status.

        @return: True if the test has been marked as NOFEATURE, False otherwise.
        """
        a = re.compile("NOFEATURE")
        return a.search(self.test_name) and not nopass

    def get_h2o_internal(self):
        """
        Some tests are only run on h2o internal network.

        @return: True if the test has been marked as INTERNAL, False otherwise.
        """
        a = re.compile("INTERNAL")
        return a.search(self.test_name)

    def get_completed(self):
        """
        @return: True if the test completed (pass or fail), False otherwise.
        """
        return (self.returncode > Test.test_did_not_complete())

    def get_terminated(self):
        """
        For a test to be terminated it must have started and had a PID.

        @return: True if the test was terminated, False otherwise.
        """
        return self.terminated

    def get_output_dir_file_name(self):
        """
        @return: Full path to the output file which you can paste to a terminal window.
        """
        return (os.path.join(self.output_dir, self.output_file_name))

    def _rtest_cmd(self, test_name, ip, port, on_hadoop, hadoop_namenode):
        if is_runit(test_name): r_test_driver = test_name
        else: r_test_driver = g_r_test_setup
        cmd = ["R", "-f", r_test_driver, "--args", "--usecloud", ip + ":" + str(port), "--resultsDir", g_output_dir,
               "--testName", test_name]

        if is_runit(test_name):
            if on_hadoop:         cmd = cmd + ["--onHadoop"]
            if hadoop_namenode:   cmd = cmd + ["--hadoopNamenode", hadoop_namenode]
            cmd = cmd + ["--rUnit"]
        elif is_rdemo(test_name): cmd = cmd + ["--rDemo"]
        else:                     cmd = cmd + ["--rBooklet"]
        return cmd

    def _pytest_cmd(self, test_name, ip, port, on_hadoop, hadoop_namenode):
      if g_pycoverage:
        pyver = "coverage" if g_py3 else "coverage-3.5"
        cmd = [pyver,"run", "-a", g_py_test_setup, "--usecloud", ip + ":" + str(port), "--resultsDir", g_output_dir,
               "--testName", test_name]
      else:
        pyver = "python3.5" if g_py3 else "python"
        cmd = [pyver, g_py_test_setup, "--usecloud", ip + ":" + str(port), "--resultsDir", g_output_dir,
               "--testName", test_name]
      if is_pyunit(test_name):
          if on_hadoop:         cmd = cmd + ["--onHadoop"]
          if hadoop_namenode:   cmd = cmd + ["--hadoopNamenode", hadoop_namenode]
          cmd = cmd + ["--pyUnit"]
      elif is_ipython_notebook(test_name): cmd = cmd + ["--ipynb"]
      elif is_pydemo(test_name):           cmd = cmd + ["--pyDemo"]
      else:                                cmd = cmd + ["--pyBooklet"]
      return cmd

    def _javascript_cmd(self, test_name, ip, port):
        if g_perf: return ["phantomjs", test_name, "--host", ip + ":" + str(port), "--timeout", str(g_phantomjs_to),
                           "--packs", g_phantomjs_packs, "--perf", g_date, str(g_build_id), g_git_hash, g_git_branch,
                           str(g_ncpu), g_os, g_job_name, g_output_dir, "--excludeFlows", self.exclude_flows]
        else: return ["phantomjs", test_name, "--host", ip + ":" + str(port), "--timeout", str(g_phantomjs_to),
                      "--packs", g_phantomjs_packs, "--excludeFlows", self.exclude_flows]

    def _scrape_output_for_seed(self):
        """
        @return: The seed scraped from the output file.
        """
        res = ""
        with open(self.get_output_dir_file_name(), "r") as f:
            for line in f:
                if "SEED used" in line:
                    line = line.strip().split(' ')
                    res = line[-1]
                    break
        return res

    def __str__(self):
        s = ""
        s += "Test: {}/{}\n".format(self.test_dir, self.test_name)
        return s


class TestRunner:
    """
    A class for running tests.

    The tests list contains an object for every test.
    The tests_not_started list acts as a job queue.
    The tests_running list is polled for jobs that have finished.
    """

    def __init__(self,
                 test_root_dir,
                 use_cloud, use_cloud2, use_client, cloud_config, use_ip, use_port,
                 num_clouds, nodes_per_cloud, h2o_jar, base_port, xmx, output_dir,
                 failed_output_dir, path_to_tar, path_to_whl, produce_unit_reports,
<<<<<<< HEAD
                 testreport_dir, ipynb_runner_dir, r_pkg_ver_chk):
=======
                 testreport_dir, r_pkg_ver_chk, hadoop_namenode, on_hadoop, perf):
>>>>>>> 4f96ee57
        """
        Create a runner.

        @param test_root_dir: h2o/R/tests directory.
        @param use_cloud: Use this one user-specified cloud.  Overrides num_clouds.
        @param use_cloud2: Use the cloud_config to define the list of H2O clouds.
        @param cloud_config: (if use_cloud2) the config file listing the H2O clouds.
        @param use_ip: (if use_cloud) IP of one cloud to use.
        @param use_port: (if use_cloud) Port of one cloud to use.
        @param num_clouds: Number of H2O clouds to start.
        @param nodes_per_cloud: Number of H2O nodes to start per cloud.
        @param h2o_jar: Path to H2O jar file to run.
        @param base_port: Base H2O port (e.g. 54321) to start choosing from.
        @param xmx: Java -Xmx parameter.
        @param output_dir: Directory for output files.
        @param failed_output_dir: Directory to copy failed test output.
        @param path_to_tar: path to h2o R package.
        @param path_to_whl: NA
        @param produce_unit_reports: if true then runner produce xUnit test reports for Jenkins
        @param testreport_dir: directory to put xUnit test reports for Jenkins (should follow build system conventions)
<<<<<<< HEAD
        @param ipynb_runner_dir: directory that has ipython notebook runner script (called notebook_runner.py)
        @param r_pkg_ver_chk: check R packages/versions
=======
        @param r_pkg_ver_chk: check R packages/versions
        @param hadoop_namenode
        @param on_hadoop
        @param perf
>>>>>>> 4f96ee57
        @return: The runner object.
        """
        self.test_root_dir = test_root_dir

        self.use_cloud = use_cloud
        self.use_cloud2 = use_cloud2
        self.use_client = use_client

        # Valid if use_cloud is True
        self.use_ip = use_ip
        self.use_port = use_port

        # Valid if use_cloud is False
        self.num_clouds = num_clouds
        self.nodes_per_cloud = nodes_per_cloud
        self.h2o_jar = h2o_jar
        self.base_port = base_port
        self.output_dir = output_dir
        self.failed_output_dir = failed_output_dir
        self.produce_unit_reports = produce_unit_reports
        self.testreport_dir = testreport_dir

        self.start_seconds = time.time()
        self.terminated = False
        self.clouds = []
        self.bad_clouds = []
        self.tests = []
        self.tests_not_started = []
        self.tests_running = []
        self.regression_passed = False
        self._create_output_dir()
        self._create_failed_output_dir()
        if produce_unit_reports:
            self._create_testreport_dir()
        self.nopass_counter = 0
        self.nofeature_counter = 0
        self.h2o_internal_counter = 0
        self.path_to_tar = path_to_tar
        self.path_to_whl = path_to_whl
        self.r_pkg_ver_chk = r_pkg_ver_chk
<<<<<<< HEAD
=======
        self.hadoop_namenode = hadoop_namenode
        self.on_hadoop = on_hadoop
        self.perf = perf
        self.perf_file = None
        self.exclude_list = []
>>>>>>> 4f96ee57

        if (use_cloud):
            node_num = 0
            cloud = H2OUseCloud(node_num, use_ip, use_port)
            self.clouds.append(cloud)
        elif (use_cloud2):
            clouds = TestRunner.read_config(cloud_config)
            node_num = 0
            for c in clouds:
                cloud = H2OUseCloud(node_num, c[0], c[1])
                self.clouds.append(cloud)
                node_num += 1
        else:
            for i in range(self.num_clouds):
                cloud = H2OCloud(i, self.use_client, self.nodes_per_cloud, h2o_jar, self.base_port, xmx,
                                 self.output_dir)
                self.clouds.append(cloud)

    @staticmethod
    def find_test(test_to_run):
        """
        Be nice and try to help find the test if possible.
        If the test is actually found without looking, then just use it.
        Otherwise, search from the script's down directory down.
        """
        if (os.path.exists(test_to_run)):
            abspath_test = os.path.abspath(test_to_run)
            return abspath_test

        for d, subdirs, files in os.walk(os.getcwd()):
            for f in files:
                if (f == test_to_run):
                    return os.path.join(d, f)

        # Not found, return the file, which will result in an error downstream when it can't be found.
        print("")
        print("ERROR: Test does not exist: " + test_to_run)
        print("")
        sys.exit(1)

    @staticmethod
    def read_config(config_file):
        clouds = []  # a list of lists. Inner lists have [node_num, ip, port]
        cfg = configparser.RawConfigParser()
        cfg.read(config_file)
        for s in cfg.sections():
            items = cfg.items(s)
            cloud = [items[0][1], int(items[1][1])]
            clouds.append(cloud)
        return clouds

    def read_test_list_file(self, test_list_file):
        """
        Read in a test list file line by line.  Each line in the file is a test
        to add to the test run.

        @param test_list_file: Filesystem path to a file with a list of tests to run.
        @return: none
        """
        try:
            f = open(test_list_file, "r")
            s = f.readline()
            while (len(s) != 0):
                stripped = s.strip()
                if (len(stripped) == 0):
                    s = f.readline()
                    continue
                if (stripped.startswith("#")):
                    s = f.readline()
                    continue
                found_stripped = TestRunner.find_test(stripped)
                self.add_test(found_stripped)
                s = f.readline()
            f.close()
        except IOError as e:
            print("")
            print("ERROR: Failure reading test list: " + test_list_file)
            print("       (errno {0}): {1}".format(e.errno, e.strerror))
            print("")
            sys.exit(1)

<<<<<<< HEAD
=======
    def read_exclude_list_file(self, exclude_list_file):
        """
        Read in a file of excluded tests line by line.  Each line in the file is a test
        to NOT add to the test run.

        @param exclude_list_file: Filesystem path to a file with a list of tests to NOT run.
        @return: none
        """
        try:
            f = open(exclude_list_file, "r")
            s = f.readline()
            while (len(s) != 0):
                stripped = s.strip()
                if (len(stripped) == 0):
                    s = f.readline()
                    continue
                if (stripped.startswith("#")):
                    s = f.readline()
                    continue
                self.exclude_list.append(stripped)
                s = f.readline()
            f.close()
        except IOError as e:
            print("")
            print("ERROR: Failure reading exclude list: " + exclude_list_file)
            print("       (errno {0}): {1}".format(e.errno, e.strerror))
            print("")
            sys.exit(1)

>>>>>>> 4f96ee57
    def build_test_list(self, test_group, run_small, run_medium, run_large, run_xlarge, nopass, nointernal):
        """
        Recursively find the list of tests to run and store them in the object.
        Fills in self.tests and self.tests_not_started.

        @param test_group: Name of the test group of tests to run.
        @return:  none
        """
        if (self.terminated):
            return

        for root, dirs, files in os.walk(self.test_root_dir):
            if (root.endswith("Util")):
                continue

            # http://stackoverflow.com/questions/18282370/os-walk-iterates-in-what-order
            # os.walk() yields in each step what it will do in the next steps. 
            # You can in each step influence the order of the next steps by sorting the 
            # lists the way you want them. Quoting the 2.7 manual:

            # When topdown is True, the caller can modify the dirnames list in-place 
            # (perhaps using del or slice assignment), and walk() will only recurse into the 
            # subdirectories whose names remain in dirnames; this can be used to prune the search, 
            # impose a specific order of visiting

            # So sorting the dirNames will influence the order in which they will be visited:
            # do an inplace sort of dirs. Could do an inplace sort of files too, but sorted() is fine next.
            dirs.sort()

            # always do same order, for determinism when run on different machines
            for f in sorted(files):
                # Figure out if the current file under consideration is a test.
                is_test = False
                if (is_rdemo(f)):
                    is_test = True
                if (is_runit(f)):
                    is_test = True
                if (is_rbooklet(f)):
                    is_test = True
                if (is_ipython_notebook(f)):
                    is_test = True
                if (is_pydemo(f)):
                    is_test = True
                if (is_pyunit(f)):
                    is_test = True
                if (is_pybooklet(f)):
                    is_test = True
                if (is_gradle_build_python_test(f)):
                    is_test = True
                if (not is_test):
                    continue

                is_small = False
                is_medium = False
                is_large = False
                is_xlarge = False
                is_nopass = False
                is_nofeature = False
                is_h2o_internal = False

                if "xlarge" in f:
                    is_xlarge = True
                elif "medium" in f:
                    is_medium = True
                elif "large" in f:
                    is_large = True
                else:
                    is_small = True

                if "NOPASS" in f:
                    is_nopass = True
                if "NOFEATURE" in f:
                    is_nofeature = True
                if "INTERNAL" in f:
                    is_h2o_internal = True

                if is_small and not run_small:
                    continue
                if is_medium and not run_medium:
                    continue
                if is_large and not run_large:
                    continue
                if is_xlarge and not run_xlarge:
                    continue

                if is_nopass and not nopass:
                    # skip all NOPASS tests for regular runs but still count the number of NOPASS tests
                    self.nopass_counter += 1
                    continue
                if is_nofeature and not nopass:
                    # skip all NOFEATURE tests for regular runs but still count the number of NOFEATURE tests
                    self.nofeature_counter += 1
                    continue
                if nopass and not is_nopass and not is_nofeature:
                    # if g_nopass flag is set, then ONLY run the NOPASS and NOFEATURE tests (skip all other tests)
                    continue

                if test_group is not None:
                    test_short_dir = self._calc_test_short_dir(os.path.join(root, f))
                    if (test_group.lower() not in test_short_dir) and test_group.lower() not in f:
                        continue

                if is_h2o_internal:
                    # count all applicable INTERNAL tests
                    if nointernal: continue
                    self.h2o_internal_counter += 1
                self.add_test(os.path.join(root, f))

    def add_test(self, test_path):
        """
        Add one test to the list of tests to run.

        @param test_path: File system path to the test.
        @return: none
        """
        abs_test_path = os.path.abspath(test_path)
        abs_test_dir = os.path.dirname(abs_test_path)
        test_file = os.path.basename(abs_test_path)

        if (not os.path.exists(abs_test_path)):
            print("")
            print("ERROR: Test does not exist: " + abs_test_path)
            print("")
            sys.exit(1)

        test_short_dir = self._calc_test_short_dir(test_path)

        test = Test(abs_test_dir, test_short_dir, test_file, self.output_dir, self.hadoop_namenode, self.on_hadoop)
        if is_javascript_test_file(test.test_name): test.exclude_flows = ';'.join(self.exclude_list)
        if (test.test_name in self.exclude_list):
            print("INFO: Skipping {0} because it was placed on the exclude list.".format(test_path))
        else:
            self.tests.append(test)
            self.tests_not_started.append(test)

    def start_clouds(self):
        """
        Start all H2O clouds.

        @return: none
        """
        if (self.terminated):
            return

        if (self.use_cloud):
            return

        print("")
        print("Starting clouds...")
        print("")

        for cloud in self.clouds:
            if (self.terminated):
                return
            cloud.start()

        print("")
        print("Waiting for H2O nodes to come up...")
        print("")

        for cloud in self.clouds:
            if (self.terminated):
                return
            cloud.wait_for_cloud_to_be_up()

    def run_tests(self, nopass):
        """
        Run all tests.

        @return: none
        """
        if (self.terminated):
            return

<<<<<<< HEAD
        if self._have_some_r_tests() and self.r_pkg_ver_chk == True: self._r_pkg_ver_chk()

        if self._have_some_py_tests() and self.path_to_whl is not None:
            # basically only do this if we have a whl to install
            self._log("")
            self._log("Setting up Python H2O package...")
            out_file_name = os.path.join(self.output_dir, "pythonSetup.out.txt")
            out = open(out_file_name, "w")

            cmd = ["pip", "install", self.path_to_whl, "--force-reinstall"]
            child = subprocess.Popen(args=cmd,
                                     stdout=out,
                                     stderr=subprocess.STDOUT)
            rv = child.wait()
            if (self.terminated):
                return
            if (rv != 0):
                print("")
                print("ERROR: Python setup failed.")
                print("       (See " + out_file_name + ")")
                print("")
                sys.exit(1)
            out.close()
=======
        if (self.perf): self.perf_file = os.path.join(self.output_dir, "perf.csv")

        if self.on_hadoop and self.hadoop_namenode == None:
            print("")
            print("ERROR: Must specify --hadoopNamenode when using --onHadoop option.")
            print("")
            sys.exit(1)

        if self.r_pkg_ver_chk == True: self._r_pkg_ver_chk()

        elif self.path_to_tar is not None: self._install_h2o_r_pkg(self.path_to_tar)

        elif self.path_to_whl is not None: self._install_h2o_py_whl(self.path_to_whl)
>>>>>>> 4f96ee57

        num_tests = len(self.tests)
        num_nodes = self.num_clouds * self.nodes_per_cloud
        self._log("")
        if (self.use_client):
            client_message = " (+ client mode)"
        else:
            client_message = ""
        if (self.use_cloud):
            self._log("Starting {} tests...".format(num_tests))
        elif (self.use_cloud2):
            self._log("Starting {} tests on {} clouds...".format(num_tests, len(self.clouds)))
        else:
            self._log("Starting {} tests on {} clouds with {} total H2O worker nodes{}...".format(num_tests,
                                                                                                  self.num_clouds,
                                                                                                  num_nodes,
                                                                                                  client_message))
        self._log("")

        # Start the first n tests, where n is the lesser of the total number of tests and the total number of clouds.
        start_count = min(len(self.tests_not_started), len(self.clouds), 30)
        if (g_use_cloud2):
            start_count = min(start_count, 75)  # only open up 30 processes locally
        for i in range(start_count):
            cloud = self.clouds[i]
            ip = cloud.get_ip()
            port = cloud.get_port()
            self._start_next_test_on_ip_port(ip, port)

        # As each test finishes, send a new one to the cloud that just freed up.
        while (len(self.tests_not_started) > 0):
            if (self.terminated):
                return
            completed_test = self._wait_for_one_test_to_complete()
            if (self.terminated):
                return
            self._report_test_result(completed_test, nopass)
            ip_of_completed_test = completed_test.get_ip()
            port_of_completed_test = completed_test.get_port()
            if self._h2o_exists_and_healthy(ip_of_completed_test, port_of_completed_test):
                self._start_next_test_on_ip_port(ip_of_completed_test, port_of_completed_test)

        # Wait for remaining running tests to complete.
        while (len(self.tests_running) > 0):
            if (self.terminated):
                return
            completed_test = self._wait_for_one_test_to_complete()
            if (self.terminated):
                return
            self._report_test_result(completed_test, nopass)

    def check_clouds(self):
        """
        for all clouds, check if connection to h2o exists, and that h2o is healthy.
        """
        time.sleep(3)
<<<<<<< HEAD
	print("Checking cloud health...")
        for c in self.clouds:
            self._h2o_exists_and_healthy(c.get_ip(), c.get_port())
            print("Node {} healthy.").format(c)
=======
        print("Checking cloud health...")
        for c in self.clouds:
            self._h2o_exists_and_healthy(c.get_ip(), c.get_port())
            print("Node {} healthy.".format(c))
>>>>>>> 4f96ee57

    def stop_clouds(self):
        """
        Stop all H2O clouds.

        @return: none
        """
        if (self.terminated):
            return

        if (self.use_cloud or self.use_cloud2):
            print("")
            print("All tests completed...")
            print("")
            return

        print("")
        print("All tests completed; tearing down clouds...")
        print("")
        for cloud in self.clouds:
            cloud.stop()

    def report_summary(self, nopass):
        """
        Report some summary information when the tests have finished running.

        @return: none
        """
        passed = 0
        skipped = 0
        skipped_list = []
        nopass_but_tolerate = 0
        nofeature_but_tolerate = 0
        failed = 0
        notrun = 0
        total = 0
        h2o_internal_failed = 0
        true_fail_list = []
        terminated_list = []
        for test in self.tests:
            if (test.get_passed()):
                passed += 1
            elif (test.get_skipped()):
                skipped += 1
                skipped_list += [test.test_name]
            else:
                if (test.get_h2o_internal()):
                    h2o_internal_failed += 1

                if (test.get_nopass(nopass)):
                    nopass_but_tolerate += 1

                if (test.get_nofeature(nopass)):
                    nofeature_but_tolerate += 1

                if (test.get_completed()):
                    failed += 1
                    if (not test.get_nopass(nopass) and not test.get_nofeature(nopass)):
                        true_fail_list.append(test.get_test_name())
                else:
                    notrun += 1

                if (test.get_terminated()):
                    terminated_list.append(test.get_test_name())
            total += 1

        if ((passed + nopass_but_tolerate + nofeature_but_tolerate) == total):
            self.regression_passed = True
        else:
            self.regression_passed = False

        end_seconds = time.time()
        delta_seconds = end_seconds - self.start_seconds
        run = total - notrun
        self._log("")
        self._log("----------------------------------------------------------------------")
        self._log("")
        self._log("SUMMARY OF RESULTS")
        self._log("")
        self._log("----------------------------------------------------------------------")
        self._log("")
        self._log("Total tests:               " + str(total))
        self._log("Passed:                    " + str(passed))
        self._log("Did not pass:              " + str(failed))
        self._log("Did not complete:          " + str(notrun))
        if (skipped > 0):
            self._log("SKIPPED tests:             " + str(skipped))
        self._log("H2O INTERNAL tests:        " + str(self.h2o_internal_counter))
        self._log("H2O INTERNAL failures:     " + str(h2o_internal_failed))
        #self._log("Tolerated NOPASS:         " + str(nopass_but_tolerate))
        #self._log("Tolerated NOFEATURE:      " + str(nofeature_but_tolerate))
        self._log("NOPASS tests (not run):    " + str(self.nopass_counter))
        self._log("NOFEATURE tests (not run): " + str(self.nofeature_counter))
        self._log("")
        if (skipped > 0):
            self._log("SKIPPED list:          " + ", ".join([t for t in skipped_list]))
        self._log("Total time:              %.2f sec" % delta_seconds)
        if (run > 0):
            self._log("Time/completed test:     %.2f sec" % (delta_seconds / run))
        else:
            self._log("Time/completed test:     N/A")
        self._log("")
        if (len(true_fail_list) > 0):
            self._log("True fail list:          " + ", ".join(true_fail_list))
        if (len(terminated_list) > 0):
            self._log("Terminated list:         " + ", ".join(terminated_list))
        if (len(self.bad_clouds) > 0):
            self._log("Bad cloud list:          " + ", ".join(["{0}:{1}".format(bc[0], bc[1]) for bc in self.bad_clouds]))

    def terminate(self):
        """
        Terminate all running clouds.  (Due to a signal.)

        @return: none
        """
        self.terminated = True

        for test in self.tests:
            test.cancel()

        for test in self.tests:
            test.terminate_if_started()

        for cloud in self.clouds:
            cloud.terminate()

    def get_regression_passed(self):
        """
        Return whether the overall regression passed or not.

        @return: true if the exit value should be 0, false otherwise.
        """
        return self.regression_passed

    # --------------------------------------------------------------------
    # Private methods below this line.
    # --------------------------------------------------------------------
<<<<<<< HEAD
=======
    def _install_h2o_r_pkg(self,h2o_r_pkg_path):
        """
        Installs h2o R package from the specified location.
        """

        self._log("")
        self._log("Installing H2O R package...")

        cmd = ["R", "CMD", "INSTALL", h2o_r_pkg_path]
        child = subprocess.Popen(args=cmd)
        rv = child.wait()
        if (self.terminated):
            return
        if (rv == 1):
            self._log("")
            self._log("ERROR: failed to install H2O R package.")
            sys.exit(1)

    def _install_h2o_py_whl(self,h2o_r_pkg_path):
        """
        Installs h2o wheel from the specified location.
        """
        self._log("")
        self._log("Setting up Python H2O package...")
        out_file_name = os.path.join(self.output_dir, "pythonSetup.out.txt")
        out = open(out_file_name, "w")

        cmd = ["pip", "install", self.path_to_whl, "--force-reinstall"]
        child = subprocess.Popen(args=cmd,
                                 stdout=out,
                                 stderr=subprocess.STDOUT)
        rv = child.wait()
        if (self.terminated):
            return
        if (rv != 0):
            print("")
            print("ERROR: Python setup failed.")
            print("       (See " + out_file_name + ")")
            print("")
            sys.exit(1)
        out.close()

>>>>>>> 4f96ee57
    def _r_pkg_ver_chk(self):
        """
        Run R script that checks if the Jenkins-approve R packages and versions are present. Exit, if they are not
        present or if the requirements file cannot be retrieved.
        """

<<<<<<< HEAD
=======
        global g_r_pkg_ver_chk_script
>>>>>>> 4f96ee57
        self._log("")
        self._log("Conducting R package/version check...")
        out_file_name = os.path.join(self.output_dir, "package_version_check_out.txt")
        out = open(out_file_name, "w")

<<<<<<< HEAD
        pkg_ver_chk_update_r = os.path.normpath(os.path.join(self.test_root_dir,"..","scripts",
                                                             "package_version_check_update.R"))
        cmd = ["R", "--vanilla", "-f", pkg_ver_chk_update_r, "--args", "check",]
=======
        cmd = ["R", "--vanilla", "-f", g_r_pkg_ver_chk_script, "--args", "check",]
>>>>>>> 4f96ee57

        child = subprocess.Popen(args=cmd, stdout=out)
        rv = child.wait()
        if (self.terminated):
            return
<<<<<<< HEAD
        if (rv == 1 or rv == 3):
            self._log("")
            self._log("ERROR: " + pkg_ver_chk_update_r + " failed.")
            self._log("       See " + out_file_name)
            sys.exit(1)
        if (rv == 2):
            self._log("")
            self._log("WARNING: System version of R differs from Jenkins-approved version.")
            self._log("         See " + out_file_name)
=======
        if (rv == 1):
            self._log("")
            self._log("ERROR: " + g_r_pkg_ver_chk_script + " failed.")
            self._log("       See " + out_file_name)
            sys.exit(1)
>>>>>>> 4f96ee57
        out.close()

    def _calc_test_short_dir(self, test_path):
        """
        Calculate directory of test relative to test_root_dir.

        @param test_path: Path to test file.
        @return: test_short_dir, relative directory containing test (relative to test_root_dir).
        """
        abs_test_root_dir = os.path.abspath(self.test_root_dir)
        abs_test_path = os.path.abspath(test_path)
        abs_test_dir = os.path.dirname(abs_test_path)

        test_short_dir = abs_test_dir

        # Look to elide longest prefix first.
        prefix = os.path.join(abs_test_root_dir, "")
        if (test_short_dir.startswith(prefix)):
            test_short_dir = test_short_dir.replace(prefix, "", 1)

        prefix = abs_test_root_dir
        if (test_short_dir.startswith(prefix)):
            test_short_dir = test_short_dir.replace(prefix, "", 1)

        return test_short_dir

    def _create_failed_output_dir(self):
        try:
            if not os.path.exists(self.failed_output_dir):
                os.makedirs(self.failed_output_dir)
        except OSError as e:
            print("")
            print("mkdir failed (errno {0}): {1}".format(e.errno, e.strerror))
            print("    " + self.failed_output_dir)
            print("")
            print("(try adding --wipe)")
            print("")
            sys.exit(1)

    def _create_output_dir(self):
        try:
            if not os.path.exists(self.output_dir):
                os.makedirs(self.output_dir)
        except OSError as e:
            print("")
            print("mkdir failed (errno {0}): {1}".format(e.errno, e.strerror))
            print("    " + self.output_dir)
            print("")
            print("(try adding --wipe)")
            print("")
            sys.exit(1)

    def _create_testreport_dir(self):
        try:
            if not os.path.exists(self.testreport_dir):
                os.makedirs(self.testreport_dir)
        except OSError as e:
            print("")
            print("mkdir failed (errno {0}): {1}".format(e.errno, e.strerror))
            print("    " + self.testreport_dir)
            print("")
            sys.exit(1)

    def _start_next_test_on_ip_port(self, ip, port):
        test = self.tests_not_started.pop(0)
        self.tests_running.append(test)
        test.start(ip, port)

    def _wait_for_one_test_to_complete(self):
        while (True):
            if len(self.tests_running) > 0:
                for test in self.tests_running:
                    if (test.is_completed()):
                        self.tests_running.remove(test)
                        return test
                time.sleep(1)
            else:
                self._log('WAITING FOR ONE TEST TO COMPLETE, BUT THERE ARE NO RUNNING TESTS. EXITING...')
                sys.exit(1)

    def _report_test_result(self, test, nopass):
        port = test.get_port()
        finish_seconds = time.time()
        duration = finish_seconds - test.start_seconds
        test_name = test.get_test_name()
        if not test.get_skipped():
            if self.perf and not is_javascript_test_file(test.test_name): self._report_perf(test, finish_seconds)
        if (test.get_passed()):
            s = "PASS      %d %4ds %-60s" % (port, duration, test_name)
            self._log(s)
            if self.produce_unit_reports: self._report_xunit_result("r_suite", test_name, duration, False)
        elif (test.get_skipped()):
            s = "SKIP      %d %4ds %-60s" % (port, duration, test_name)
            self._log(s)
            if self.produce_unit_reports:
                self._report_xunit_result("r_suite", test_name, duration, False)
        elif (test.get_skipped()):
            s = "SKIP      %d %4ds %-60s" % (port, duration, test_name)
            self._log(s)
            if self.produce_unit_reports:
                self._report_xunit_result("r_suite", test_name, duration, False)
        else:
            s = "     FAIL %d %4ds %-60s %s  %s" % \
                (port, duration, test.get_test_name(), test.get_output_dir_file_name(), test.get_seed_used())
            self._log(s)
            f = self._get_failed_filehandle_for_appending()
            f.write(test.get_test_dir_file_name() + "\n")
            f.close()
            # Report junit
            if self.produce_unit_reports:
                if not test.get_nopass(nopass):
                    self._report_xunit_result("r_suite", test_name, duration, False, "TestFailure", "Test failed",
                                              "See {}".format(test.get_output_dir_file_name()))
                else:
                    self._report_xunit_result("r_suite", test_name, duration, True)
            # Copy failed test output into directory failed
            if not test.get_nopass(nopass) and not test.get_nofeature(nopass):
                shutil.copy(test.get_output_dir_file_name(), self.failed_output_dir)

    # XSD schema for xunit reports is here; http://windyroad.com.au/dl/Open%20Source/JUnit.xsd
    def _report_xunit_result(self, testsuite_name, testcase_name, testcase_runtime,
                             skipped=False, failure_type=None, failure_message=None, failure_description=None):

        global g_use_xml2   # True if user want to enable log capturing in xml file.

        errors = 0
        failures = 1 if failure_type else 0
        skip = 1 if skipped else 0
        failure = "" if not failure_type else """"<failure type="{}" message="{}">{}</failure>""" \
            .format(failure_type, failure_message, failure_description)


        if g_use_xml2:
            # need to change the failure content when using new xml format.
            # first get the output file that contains the python/R output error
            if not(failure_description==None): # for tests that fail.
                failure_file = failure_description.split()[1]
                failure_message = open(failure_file,'r').read() # read the whole content in here.

                # add the error message from Java side here, java filename is in self.clouds[].output_file_name
                for each_cloud in self.clouds:
                    java_errors = grab_java_message(each_cloud.nodes,testcase_name)
                    if len(java_errors) > 0:    # found java message and can quit now
                        if g_use_client:
                            failure_message += "\n##### Java message from server node #####\n"
                        failure_message += java_errors
                        break

                # scrape the logs on client nodes as well
                if g_use_client:
                    # add the error message from Java side here, java filename is in self.clouds[].output_file_name
                    for each_cloud in self.clouds:
                        java_errors = grab_java_message(each_cloud.client_nodes,testcase_name)
                        if len(java_errors) > 0:    # found java message and can quit now
                            failure_message += "\n\n##### Java message from client node #####\n"
                            failure_message += java_errors

                            break


                if len(java_errors) < 1:
                    failure_message += "\n\n###################################################################################\n########### Problems encountered extracting Java messages.  Please alert the QA team. \n###################################################################################\n\n"


                if failure_message:
                    failure = "" if not failure_type else """<failure type="{}" message="{}"><![CDATA[{}]]></failure>""" \
                        .format(failure_type, failure_description, failure_message)


        xml_report = """<?xml version="1.0" encoding="UTF-8"?>
<testsuite name="{testsuiteName}" tests="1" errors="{errors}" failures="{failures}" skip="{skip}">
  <testcase classname="{testcaseClassName}" name="{testcaseName}" time="{testcaseRuntime}">
  {failure}
  </testcase>
</testsuite>
""".format(testsuiteName=testsuite_name, testcaseClassName=testcase_name, testcaseName=testcase_name,
           testcaseRuntime=testcase_runtime, failure=failure,
           errors=errors, failures=failures, skip=skip)


        self._save_xunit_report(testsuite_name, testcase_name, xml_report)

    def _report_perf(self, test, finish_seconds):
        f = open(self.perf_file, "a")
        f.write('{0}, {1}, {2}, {3}, {4}, {5}, {6}, {7}, {8}, {9}, {10}, {11}\n'
                ''.format(g_date, g_build_id, g_git_hash, g_git_branch, g_machine_ip, test.get_test_name(),
                          test.start_seconds, finish_seconds, 1 if test.get_passed() else 0, g_ncpu, g_os, g_job_name))
        f.close()

    def _save_xunit_report(self, testsuite, testcase, report):
        f = self._get_testreport_filehandle(testsuite, testcase)
        f.write(report)
        f.close()


    def _log(self, s):
        f = self._get_summary_filehandle_for_appending()
        print(s)
        sys.stdout.flush()
        f.write(s + "\n")
        f.close()

    def _get_summary_filehandle_for_appending(self):
        summary_file_name = os.path.join(self.output_dir, "summary.txt")
        f = open(summary_file_name, "a+")
        return f

    def _get_failed_filehandle_for_appending(self):
        summary_file_name = os.path.join(self.output_dir, "failed.txt")
        f = open(summary_file_name, "a+")
        return f

    def _get_testreport_filehandle(self, testsuite, testcase):
        testreport_file_name = os.path.join(self.testreport_dir, "TEST_{0}_{1}.xml".format(testsuite, testcase))
        f = open(testreport_file_name, "w+")
        return f

    def __str__(self):
        s = "\n"
        s += "test_root_dir:    {}\n".format(self.test_root_dir)
        s += "output_dir:       {}\n".format(self.output_dir)
        s += "h2o_jar:          {}\n".format(self.h2o_jar)
        s += "num_clouds:       {}\n".format(self.num_clouds)
        s += "nodes_per_cloud:  {}\n".format(self.nodes_per_cloud)
        s += "base_port:        {}\n".format(self.base_port)
        s += "\n"
        for c in self.clouds:
            s += str(c)
        s += "\n"
        # for t in self.tests:
        #     s += str(t)
        return s

    def _h2o_exists_and_healthy(self, ip, port):
        """
        check if connection to h2o exists, and that h2o is healthy.
        """
        global __H2O_REST_API_VERSION__
        h2o_okay = False
        try:
            http = requests.get("http://{}:{}/{}/{}".format(ip,port,__H2O_REST_API_VERSION__,"Cloud?skip_ticks=true"))
            h2o_okay = http.json()['cloud_healthy']
        except exceptions.ConnectionError: pass
        if not h2o_okay: self._remove_cloud(ip, port)
        return h2o_okay

    def _remove_cloud(self, ip, port):
        """
        add the ip, port to TestRunner's bad cloud list. remove the bad cloud from the TestRunner's cloud list.
        terminate TestRunner if no good clouds remain.
        """
        if not [ip, str(port)] in self.bad_clouds: self.bad_clouds.append([ip, str(port)])
        cidx = 0
        found_cloud = False
        for cloud in self.clouds:
            if cloud.get_ip() == ip and cloud.get_port() == str(port):
                found_cloud = True
                break
            cidx = cidx + 1
        if found_cloud: self.clouds.pop(cidx)
        if len(self.clouds) == 0:
            self._log('NO GOOD CLOUDS REMAINING...')
            self.terminate()

# --------------------------------------------------------------------
# Main program
# --------------------------------------------------------------------

# Global variables that can be set by the user.
g_script_name = ""
g_base_port = 40000
g_num_clouds = 5
g_nodes_per_cloud = 1
g_wipe_test_state = False
g_wipe_output_dir = False
g_test_to_run = None
g_test_list_file = None
g_exclude_list_file = None
g_test_group = None
g_run_small = True
g_run_medium = True
g_run_large = True
g_run_xlarge = True
g_use_cloud = False
g_use_cloud2 = False
g_use_client = False
g_config = None
g_use_ip = None
g_use_port = None
g_no_run = False
g_jvm_xmx = "1g"
g_nopass = False
g_nointernal = False
g_convenient = False
g_path_to_h2o_jar = None
g_path_to_tar = None
g_path_to_whl = None
g_produce_unit_reports = True
g_phantomjs_to = 3600
g_phantomjs_packs = "examples"
g_r_pkg_ver_chk = False
<<<<<<< HEAD
=======
g_on_hadoop = False
g_hadoop_namenode = None
g_build_id = None
g_perf = False
g_git_hash = None
g_git_branch = None
g_build_id = None
g_job_name= None
g_py3 = False
g_pycoverage = False

# globals added to support better reporting in xml files
g_use_xml2 = False  # by default, use the original xml file output
g_java_start_text = 'STARTING TEST:'    # test being started in java
>>>>>>> 4f96ee57

# Global variables that are set internally.
g_output_dir = None
g_runner = None
g_handling_signal = False

g_r_pkg_ver_chk_script = os.path.realpath(os.path.join(os.path.dirname(os.path.realpath(__file__)),
                                               "../h2o-r/scripts/package_version_check_update.R"))
g_r_test_setup = os.path.realpath(os.path.join(os.path.dirname(os.path.realpath(__file__)),
                                               "../h2o-r/scripts/h2o-r-test-setup.R"))
g_py_test_setup = os.path.realpath(os.path.join(os.path.dirname(os.path.realpath(__file__)),
                                                "../h2o-py/scripts/h2o-py-test-setup.py"))
g_date = time.strftime('%Y-%m-%d', time.localtime(time.time()))
g_machine_ip = socket.gethostbyname(socket.gethostname())
g_ncpu = multiprocessing.cpu_count()
g_os = platform.system()


def use(x):
    """ Hack to remove compiler warning. """
    if False:
        print(x)


def signal_handler(signum, stackframe):
    global g_runner
    global g_handling_signal

    use(stackframe)

    if (g_handling_signal):
        # Don't do this recursively.
        return
    g_handling_signal = True

    print("")
    print("----------------------------------------------------------------------")
    print("")
    print("SIGNAL CAUGHT (" + str(signum) + ").  TEARING DOWN CLOUDS.")
    print("")
    print("----------------------------------------------------------------------")
    g_runner.terminate()


def usage():
    print("")
    print("Usage:  " + g_script_name + " [...options...]")
    print("")
    print("    (Output dir is: " + g_output_dir + ")")
    print("    (Default number of clouds is: " + str(g_num_clouds) + ")")
    print("")
    print("    --wipeall        Remove all prior test state before starting, particularly")
    print("                     random seeds.")
    print("                     (Removes master_seed file and all Rsandbox directories.")
    print("                     Also wipes the output dir before starting.)")
    print("")
    print("    --wipe           Wipes the output dir before starting.  Keeps old random seeds.")
    print("")
    print("    --baseport       The first port at which H2O starts searching for free ports.")
<<<<<<< HEAD
    print("")
    print("    --numclouds      The number of clouds to start.")
    print("                     Each test is randomly assigned to a cloud.")
    print("")
    print("    --numnodes       The number of nodes in the cloud.")
    print("                     When this is specified, numclouds must be 1.")
    print("")
    print("    --test           If you only want to run one test, specify it like this.")
    print("")
    print("    --testlist       A file containing a list of tests to run (for example the")
    print("                     'failed.txt' file from the output directory).")
    print("")
    print("    --testgroup      Test a group of tests by function:")
    print("                     pca, glm, kmeans, gbm, rf, deeplearning, algos, golden, munging")
    print("")
    print("    --testsize       Sizes (and by extension length) of tests to run:")
    print("                     s=small (seconds), m=medium (a minute or two), l=large (longer), x=xlarge (very big)")
    print("                     (Default is to run all tests.)")
    print("")
    print("    --usecloud       ip:port of cloud to send tests to instead of starting clouds.")
    print("                     (When this is specified, numclouds is ignored.)")
    print("")
    print("    --usecloud2      cloud.cfg: Use a set clouds defined in cloud.config to run tests on.")
    print("                     (When this is specified, numclouds, numnodes, and usecloud are ignored.)")
    print("")
    print("    --client         Send REST API commands through client mode.")
    print("")
    print("    --norun          Perform side effects like wipe, but don't actually run tests.")
    print("")
    print("    --jvm.xmx        Configure size of launched JVM running H2O. E.g. '--jvm.xmx 3g'")
    print("")
    print("    --nopass         Run the NOPASS and NOFEATURE tests only and do not ignore any failures.")
    print("")
    print("    --nointernal     Don't run the INTERNAL tests.")
    print("")
    print("    --c              Start the JVMs in a convenient location.")
    print("")
    print("    --h2ojar         Supply a path to the H2O jar file.")
    print("")
    print("    --tar            Supply a path to the R TAR.")
    print("")
    print("    --pto            The phantomjs timeout in seconds. Default is 3600 (1hr).")
    print("")
    print("    --noxunit        Do not produce xUnit reports.")
    print("")
    print("    --rPkgVerChk     Check that Jenkins-approved R packages/versions are present")
=======
    print("")
    print("    --numclouds      The number of clouds to start.")
    print("                     Each test is randomly assigned to a cloud.")
    print("")
    print("    --numnodes       The number of nodes in the cloud.")
    print("                     When this is specified, numclouds must be 1.")
    print("")
    print("    --test           If you only want to run one test, specify it like this.")
    print("")
    print("    --testlist       A file containing a list of tests to run (for example the")
    print("                     'failed.txt' file from the output directory).")
    print("    --excludelist    A file containing a list of tests to NOT run.")
    print("")
    print("    --testgroup      Test a group of tests by function:")
    print("                     pca, glm, kmeans, gbm, rf, deeplearning, algos, golden, munging")
    print("")
    print("    --testsize       Sizes (and by extension length) of tests to run:")
    print("                     s=small (seconds), m=medium (a minute or two), l=large (longer), x=xlarge (very big)")
    print("                     (Default is to run all tests.)")
    print("")
    print("    --usecloud       ip:port of cloud to send tests to instead of starting clouds.")
    print("                     (When this is specified, numclouds is ignored.)")
    print("")
    print("    --usecloud2      cloud.cfg: Use a set clouds defined in cloud.config to run tests on.")
    print("                     (When this is specified, numclouds, numnodes, and usecloud are ignored.)")
    print("")
    print("    --client         Send REST API commands through client mode.")
    print("")
    print("    --norun          Perform side effects like wipe, but don't actually run tests.")
    print("")
    print("    --jvm.xmx        Configure size of launched JVM running H2O. E.g. '--jvm.xmx 3g'")
    print("")
    print("    --nopass         Run the NOPASS and NOFEATURE tests only and do not ignore any failures.")
    print("")
    print("    --nointernal     Don't run the INTERNAL tests.")
    print("")
    print("    --c              Start the JVMs in a convenient location.")
    print("")
    print("    --h2ojar         Supply a path to the H2O jar file.")
    print("")
    print("    --tar            Supply a path to the R TAR.")
    print("")
    print("")
    print("    --pto            The phantomjs timeout in seconds. Default is 3600 (1hr).")
    print("")
    print("    --noxunit        Do not produce xUnit reports.")
    print("")
    print("    --rPkgVerChk     Check that Jenkins-approved R packages/versions are present")
    print("")
    print("    --onHadoop       Indication that tests will be run on h2o multinode hadoop clusters.")
    print("                     `locate` and `sandbox` runit/pyunit test utilities use this indication in order to")
    print("                     behave properly. --hadoopNamenode must be specified if --onHadoop option is used.")
    print("    --hadoopNamenode Specifies that the runit/pyunit tests have access to this hadoop namenode.")
    print("                     runit/pyunit test utilities have ability to retrieve this value.")
    print("")
    print("    --perf           Save Jenkins build id, date, machine ip, git hash, name, start time, finish time,")
    print("                     pass, ncpus, os, and job name of each test to perf.csv in the results directory.")
    print("                     Takes three parameters: git hash, git branch, and build id, job name in that order.")
    print("")
    print("    --geterrs        Generate xml file that contains the actual unit test errors and the actual Java error.")
>>>>>>> 4f96ee57
    print("")
    print("    If neither --test nor --testlist is specified, then the list of tests is")
    print("    discovered automatically as files matching '*runit*.R'.")
    print("")
    print("")
    print("Examples:")
    print("")
    print("    Just accept the defaults and go (note: output dir must not exist):")
    print("        "+g_script_name)
    print("")
    print("    Remove all random seeds (i.e. make new ones) but don't run any tests:")
    print("        "+g_script_name+" --wipeall --norun")
    print("")
    print("    For a powerful laptop with 8 cores (keep default numclouds):")
    print("        "+g_script_name+" --wipeall")
    print("")
    print("    For a big server with 32 cores:")
    print("        "+g_script_name+" --wipeall --numclouds 16")
    print("")
    print("    Just run the tests that finish quickly")
    print("        "+g_script_name+" --wipeall --testsize s")
    print("")
    print("    Run one specific test, keeping old random seeds:")
    print("        "+g_script_name+" --wipe --test path/to/test.R")
    print("")
    print("    Rerunning failures from a previous run, keeping old random seeds:")
    print("        # Copy failures.txt, otherwise --wipe removes the directory with the list!")
    print("        cp " + os.path.join(g_output_dir, "failures.txt") + " .")
    print("        "+g_script_name+" --wipe --numclouds 16 --testlist failed.txt")
    print("")
    print("    Run tests on a pre-existing cloud (e.g. in a debugger), keeping old random seeds:")
    print("        "+g_script_name+" --wipe --usecloud ip:port")
    sys.exit(1)


def unknown_arg(s):
    print("")
    print("ERROR: Unknown argument: " + s)
    print("")
    usage()


def bad_arg(s):
    print("")
    print("ERROR: Illegal use of (otherwise valid) argument: " + s)
    print("")
    usage()


def error(s):
    print("")
    print("ERROR: " + s)
    print("")
    usage()


def parse_args(argv):
    global g_base_port
    global g_num_clouds
    global g_nodes_per_cloud
    global g_wipe_test_state
    global g_wipe_output_dir
    global g_test_to_run
    global g_test_list_file
    global g_exclude_list_file
    global g_test_group
    global g_run_small
    global g_run_medium
    global g_run_large
    global g_run_xlarge
    global g_use_cloud
    global g_use_cloud2
    global g_use_client
    global g_config
    global g_use_ip
    global g_use_port
    global g_no_run
    global g_jvm_xmx
    global g_nopass
    global g_nointernal
    global g_convenient
    global g_path_to_h2o_jar
    global g_path_to_tar
    global g_path_to_whl
    global g_produce_unit_reports
    global g_phantomjs_to
    global g_phantomjs_packs
    global g_r_pkg_ver_chk
<<<<<<< HEAD
=======
    global g_on_hadoop
    global g_hadoop_namenode
    global g_r_test_setup
    global g_py_test_setup
    global g_perf
    global g_git_hash
    global g_git_branch
    global g_machine_ip
    global g_date
    global g_build_id
    global g_ncpu
    global g_os
    global g_job_name
    global g_py3
    global g_pycoverage
    global g_use_xml2
>>>>>>> 4f96ee57

    i = 1
    while (i < len(argv)):
        s = argv[i]

        if (s == "--baseport"):
            i += 1
            if (i > len(argv)):
                usage()
            g_base_port = int(argv[i])
        elif s == "--py3":
            i += 1
            if i > len(argv):
                usage()
            g_py3 = True
        elif s == "--coverage":
            i += 1
            if i > len(argv):
              usage()
            g_pycoverage = True
        elif (s == "--numclouds"):
            i += 1
            if (i > len(argv)):
                usage()
            g_num_clouds = int(argv[i])
        elif (s == "--numnodes"):
            i += 1
            if (i > len(argv)):
                usage()
            g_nodes_per_cloud = int(argv[i])
        elif (s == "--wipeall"):
            g_wipe_test_state = True
            g_wipe_output_dir = True
        elif (s == "--wipe"):
            g_wipe_output_dir = True
        elif (s == "--test"):
            i += 1
            if (i > len(argv)):
                usage()
            g_test_to_run = TestRunner.find_test(argv[i])
        elif (s == "--testlist"):
            i += 1
            if (i > len(argv)):
                usage()
            g_test_list_file = argv[i]
        elif (s == "--excludelist"):
            i += 1
            if (i > len(argv)):
                usage()
            g_exclude_list_file = argv[i]
        elif (s == "--testgroup"):
            i += 1
            if (i > len(argv)):
                usage()
            g_test_group = argv[i]
        elif (s == "--testsize"):
            i += 1
            if (i > len(argv)):
                usage()
            v = argv[i]
            if (re.match(r'(s)?(m)?(l)?', v)):
                if 's' not in v:
                    g_run_small = False
                if 'm' not in v:
                    g_run_medium = False
                if 'l' not in v:
                    g_run_large = False
                if 'x' not in v:
                    g_run_xlarge = False
            else:
                bad_arg(s)
        elif (s == "--usecloud"):
            i += 1
            if (i > len(argv)):
                usage()
            s = argv[i]
            m = re.match(r'(\S+):([1-9][0-9]*)', s)
            if (m is None):
                unknown_arg(s)
            g_use_cloud = True
            g_use_ip = m.group(1)
            port_string = m.group(2)
            g_use_port = int(port_string)
        elif (s == "--usecloud2"):
            i += 1
            if (i > len(argv)):
                usage()
            s = argv[i]
            if (s is None):
                unknown_arg(s)
            g_use_cloud2 = True
            g_config = s
        elif (s == "--client"):
            g_use_client = True
        elif (s == "--nopass"):
            g_nopass = True
        elif (s == "--nointernal"):
            g_nointernal = True
        elif s == "--c":
            g_convenient = True
        elif s == "--h2ojar":
            i += 1
            g_path_to_h2o_jar = os.path.abspath(argv[i])
        elif s == "--pto":
            i += 1
            g_phantomjs_to = int(argv[i])
        elif s == "--ptt":
            i += 1
            g_phantomjs_packs = argv[i]
        elif s == "--tar":
            i += 1
            g_path_to_tar = os.path.abspath(argv[i])
        elif s == "--whl":
            i += 1
            g_path_to_whl = os.path.abspath(argv[i])
        elif (s == "--jvm.xmx"):
            i += 1
            if (i > len(argv)):
                usage()
            g_jvm_xmx = argv[i]
        elif (s == "--norun"):
            g_no_run = True
        elif (s == "--noxunit"):
            g_produce_unit_reports = False
        elif (s == "-h" or s == "--h" or s == "-help" or s == "--help"):
            usage()
        elif (s == "--rPkgVerChk"):
            g_r_pkg_ver_chk = True
<<<<<<< HEAD
=======
        elif (s == "--onHadoop"):
            g_on_hadoop = True
        elif (s == "--hadoopNamenode"):
            i += 1
            if (i > len(argv)):
                usage()
            g_hadoop_namenode = argv[i]
        elif (s == "--perf"):
            g_perf = True

            i += 1
            if (i > len(argv)):
                usage()
            g_git_hash = argv[i]

            i += 1
            if (i > len(argv)):
                usage()
            g_git_branch = argv[i]

            i += 1
            if (i > len(argv)):
                usage()
            g_build_id = argv[i]

            i += 1
            if (i > len(argv)):
                usage()
            g_job_name = argv[i]
        elif (s == "--geterrs"):
            g_use_xml2 = True
>>>>>>> 4f96ee57
        else:
            unknown_arg(s)

        i += 1

    if ((int(g_use_client) + int(g_use_cloud) + int(g_use_cloud2)) > 1):
        print("")
        print("ERROR: --client, --usecloud and --usecloud2 are mutually exclusive.")
        print("")
        sys.exit(1)


def wipe_output_dir():
    print("")
    print("Wiping output directory...")
    try:
        if (os.path.exists(g_output_dir)):
            shutil.rmtree(g_output_dir)
    except OSError as e:
        print("")
        print("ERROR: Removing output directory failed: " + g_output_dir)
        print("       (errno {0}): {1}".format(e.errno, e.strerror))
        print("")
        sys.exit(1)


def wipe_test_state(test_root_dir):
    print("")
    print("Wiping test state (including random seeds)...")
    if (True):
        possible_seed_file = os.path.join(test_root_dir, str("master_seed"))
        if (os.path.exists(possible_seed_file)):
            try:
                os.remove(possible_seed_file)
            except OSError as e:
                print("")
                print("ERROR: Removing seed file failed: " + possible_seed_file)
                print("       (errno {0}): {1}".format(e.errno, e.strerror))
                print("")
                sys.exit(1)
    for d, subdirs, files in os.walk(test_root_dir):
        for s in subdirs:   # top level directory off tests directory
            remove_sandbox(d,s) # attempt to remove sandbox directory if they exist

            # need to get down to second level
            for e,subdirs2,files in os.walk(os.path.join(d,s)):
                for s2 in subdirs2:
                    remove_sandbox(e,s2)

                    # need to get down to third level
                    for f,subdirs3,files in os.walk(os.path.join(e,s2)):
                        for s3 in subdirs3:
                            remove_sandbox(f,s3)

                            # this is the level for sandbox for dynamic tests
                            for g,subdirs4,files in os.walk(os.path.join(f,s3)):
                                for s4 in subdirs4:
                                    remove_sandbox(g,s4)

            # if ("Rsandbox" in s):
            #     rsandbox_dir = os.path.join(d, s)
            #     try:
            #         if sys.platform == "win32":
            #             os.system(r'C:/cygwin64/bin/rm.exe -r -f "{0}"'.format(rsandbox_dir))
            #         else: shutil.rmtree(rsandbox_dir)
            #     except OSError as e:
            #         print("")
            #         print("ERROR: Removing RSandbox directory failed: " + rsandbox_dir)
            #         print("       (errno {0}): {1}".format(e.errno, e.strerror))
            #         print("")
            #         sys.exit(1)

def remove_sandbox(parent_dir,dir_name):
    """
    This function is written to remove sandbox directories if they exist under the
    parent_dir.

    :param parent_dir: string denoting full parent directory path
    :param dir_name: string denoting directory path which could be a sandbox

    :return: None
    """
    if ("Rsandbox" in dir_name):
        rsandbox_dir = os.path.join(parent_dir, dir_name)
        try:
            if sys.platform == "win32":
                os.system(r'C:/cygwin64/bin/rm.exe -r -f "{0}"'.format(rsandbox_dir))
            else: shutil.rmtree(rsandbox_dir)
        except OSError as e:
            print("")
            print("ERROR: Removing RSandbox directory failed: " + rsandbox_dir)
            print("       (errno {0}): {1}".format(e.errno, e.strerror))
            print("")
            sys.exit(1)

def main(argv):
    """
    Main program.

    @return: none
    """
    global g_script_name
    global g_num_clouds
    global g_nodes_per_cloud
    global g_output_dir
    global g_failed_output_dir
    global g_test_to_run
    global g_test_list_file
    global g_exclude_list_file
    global g_test_group
    global g_runner
    global g_nopass
    global g_nointernal
    global g_path_to_tar
    global g_path_to_whl
    global g_perf
    global g_git_hash
    global g_git_branch
    global g_machine_ip
    global g_date
    global g_build_id
    global g_ncpu
    global g_os
    global g_job_name

    g_script_name = os.path.basename(argv[0])

    # Calculate test_root_dir.
    test_root_dir = os.path.realpath(os.getcwd())

    # Calculate global variables.
    g_output_dir = os.path.join(test_root_dir, str("results"))
    g_failed_output_dir = os.path.join(g_output_dir, str("failed"))
    testreport_dir = os.path.join(test_root_dir, str("../build/test-results"))

    # Override any defaults with the user's choices.
    parse_args(argv)

    # Look for h2o jar file.
    h2o_jar = g_path_to_h2o_jar
    if (h2o_jar is None):
        possible_h2o_jar_parent_dir = test_root_dir
        while (True):
            possible_h2o_jar_dir = os.path.join(possible_h2o_jar_parent_dir, "build")
            possible_h2o_jar = os.path.join(possible_h2o_jar_dir, "h2o.jar")
            if (os.path.exists(possible_h2o_jar)):
                h2o_jar = possible_h2o_jar
                break

            next_possible_h2o_jar_parent_dir = os.path.dirname(possible_h2o_jar_parent_dir)
            if (next_possible_h2o_jar_parent_dir == possible_h2o_jar_parent_dir):
                break

            possible_h2o_jar_parent_dir = next_possible_h2o_jar_parent_dir

    # Wipe output directory if requested.
    if (g_wipe_output_dir):
        wipe_output_dir()

    # Wipe persistent test state if requested.
    if (g_wipe_test_state):
        wipe_test_state(test_root_dir)

    # Create runner object.
    # Just create one cloud if we're only running one test, even if the user specified more.
    if ((g_test_to_run is not None)):
        g_num_clouds = 1

    g_runner = TestRunner(test_root_dir,
                          g_use_cloud, g_use_cloud2, g_use_client, g_config, g_use_ip, g_use_port,
                          g_num_clouds, g_nodes_per_cloud, h2o_jar, g_base_port, g_jvm_xmx,
                          g_output_dir, g_failed_output_dir, g_path_to_tar, g_path_to_whl, g_produce_unit_reports,
<<<<<<< HEAD
                          testreport_dir, ipynb_runner_dir, g_r_pkg_ver_chk)
=======
                          testreport_dir, g_r_pkg_ver_chk, g_hadoop_namenode, g_on_hadoop, g_perf)
>>>>>>> 4f96ee57

    # Build test list.
    if (g_exclude_list_file is not None):
        g_runner.read_exclude_list_file(g_exclude_list_file)

    if (g_test_to_run is not None):
        g_runner.add_test(g_test_to_run)
    elif (g_test_list_file is not None):
        g_runner.read_test_list_file(g_test_list_file)
    else:
        # Test group can be None or not.
<<<<<<< HEAD
        g_runner.build_test_list(g_test_group, g_run_small, g_run_medium, g_run_large, g_run_xlarge, g_nopass, g_nointernal)
=======
        g_runner.build_test_list(g_test_group, g_run_small, g_run_medium, g_run_large, g_run_xlarge, g_nopass,
                                 g_nointernal)
>>>>>>> 4f96ee57

    # If no run is specified, then do an early exit here.
    if (g_no_run):
        sys.exit(0)

    # Handle killing the runner.
    signal.signal(signal.SIGINT, signal_handler)
    signal.signal(signal.SIGTERM, signal_handler)

    # Sanity check existence of H2O jar file before starting the cloud.
    if ((h2o_jar is None) or (not os.path.exists(h2o_jar))):
        print("")
        print("ERROR: H2O jar not found")
        print("")
        sys.exit(1)

    # Run.
    try:
        g_runner.start_clouds()
        g_runner.run_tests(g_nopass)
    finally:
        g_runner.check_clouds()
        g_runner.stop_clouds()
        g_runner.report_summary(g_nopass)

    # If the overall regression did not pass then exit with a failure status code.
    if (not g_runner.get_regression_passed()):
        sys.exit(1)

if __name__ == "__main__":
    main(sys.argv)<|MERGE_RESOLUTION|>--- conflicted
+++ resolved
@@ -897,11 +897,7 @@
                  use_cloud, use_cloud2, use_client, cloud_config, use_ip, use_port,
                  num_clouds, nodes_per_cloud, h2o_jar, base_port, xmx, output_dir,
                  failed_output_dir, path_to_tar, path_to_whl, produce_unit_reports,
-<<<<<<< HEAD
-                 testreport_dir, ipynb_runner_dir, r_pkg_ver_chk):
-=======
                  testreport_dir, r_pkg_ver_chk, hadoop_namenode, on_hadoop, perf):
->>>>>>> 4f96ee57
         """
         Create a runner.
 
@@ -922,15 +918,10 @@
         @param path_to_whl: NA
         @param produce_unit_reports: if true then runner produce xUnit test reports for Jenkins
         @param testreport_dir: directory to put xUnit test reports for Jenkins (should follow build system conventions)
-<<<<<<< HEAD
-        @param ipynb_runner_dir: directory that has ipython notebook runner script (called notebook_runner.py)
-        @param r_pkg_ver_chk: check R packages/versions
-=======
         @param r_pkg_ver_chk: check R packages/versions
         @param hadoop_namenode
         @param on_hadoop
         @param perf
->>>>>>> 4f96ee57
         @return: The runner object.
         """
         self.test_root_dir = test_root_dir
@@ -971,14 +962,11 @@
         self.path_to_tar = path_to_tar
         self.path_to_whl = path_to_whl
         self.r_pkg_ver_chk = r_pkg_ver_chk
-<<<<<<< HEAD
-=======
         self.hadoop_namenode = hadoop_namenode
         self.on_hadoop = on_hadoop
         self.perf = perf
         self.perf_file = None
         self.exclude_list = []
->>>>>>> 4f96ee57
 
         if (use_cloud):
             node_num = 0
@@ -1060,8 +1048,6 @@
             print("")
             sys.exit(1)
 
-<<<<<<< HEAD
-=======
     def read_exclude_list_file(self, exclude_list_file):
         """
         Read in a file of excluded tests line by line.  Each line in the file is a test
@@ -1091,7 +1077,6 @@
             print("")
             sys.exit(1)
 
->>>>>>> 4f96ee57
     def build_test_list(self, test_group, run_small, run_medium, run_large, run_xlarge, nopass, nointernal):
         """
         Recursively find the list of tests to run and store them in the object.
@@ -1266,31 +1251,6 @@
         if (self.terminated):
             return
 
-<<<<<<< HEAD
-        if self._have_some_r_tests() and self.r_pkg_ver_chk == True: self._r_pkg_ver_chk()
-
-        if self._have_some_py_tests() and self.path_to_whl is not None:
-            # basically only do this if we have a whl to install
-            self._log("")
-            self._log("Setting up Python H2O package...")
-            out_file_name = os.path.join(self.output_dir, "pythonSetup.out.txt")
-            out = open(out_file_name, "w")
-
-            cmd = ["pip", "install", self.path_to_whl, "--force-reinstall"]
-            child = subprocess.Popen(args=cmd,
-                                     stdout=out,
-                                     stderr=subprocess.STDOUT)
-            rv = child.wait()
-            if (self.terminated):
-                return
-            if (rv != 0):
-                print("")
-                print("ERROR: Python setup failed.")
-                print("       (See " + out_file_name + ")")
-                print("")
-                sys.exit(1)
-            out.close()
-=======
         if (self.perf): self.perf_file = os.path.join(self.output_dir, "perf.csv")
 
         if self.on_hadoop and self.hadoop_namenode == None:
@@ -1304,7 +1264,6 @@
         elif self.path_to_tar is not None: self._install_h2o_r_pkg(self.path_to_tar)
 
         elif self.path_to_whl is not None: self._install_h2o_py_whl(self.path_to_whl)
->>>>>>> 4f96ee57
 
         num_tests = len(self.tests)
         num_nodes = self.num_clouds * self.nodes_per_cloud
@@ -1361,17 +1320,10 @@
         for all clouds, check if connection to h2o exists, and that h2o is healthy.
         """
         time.sleep(3)
-<<<<<<< HEAD
-	print("Checking cloud health...")
-        for c in self.clouds:
-            self._h2o_exists_and_healthy(c.get_ip(), c.get_port())
-            print("Node {} healthy.").format(c)
-=======
         print("Checking cloud health...")
         for c in self.clouds:
             self._h2o_exists_and_healthy(c.get_ip(), c.get_port())
             print("Node {} healthy.".format(c))
->>>>>>> 4f96ee57
 
     def stop_clouds(self):
         """
@@ -1509,8 +1461,6 @@
     # --------------------------------------------------------------------
     # Private methods below this line.
     # --------------------------------------------------------------------
-<<<<<<< HEAD
-=======
     def _install_h2o_r_pkg(self,h2o_r_pkg_path):
         """
         Installs h2o R package from the specified location.
@@ -1553,51 +1503,29 @@
             sys.exit(1)
         out.close()
 
->>>>>>> 4f96ee57
     def _r_pkg_ver_chk(self):
         """
         Run R script that checks if the Jenkins-approve R packages and versions are present. Exit, if they are not
         present or if the requirements file cannot be retrieved.
         """
 
-<<<<<<< HEAD
-=======
         global g_r_pkg_ver_chk_script
->>>>>>> 4f96ee57
         self._log("")
         self._log("Conducting R package/version check...")
         out_file_name = os.path.join(self.output_dir, "package_version_check_out.txt")
         out = open(out_file_name, "w")
 
-<<<<<<< HEAD
-        pkg_ver_chk_update_r = os.path.normpath(os.path.join(self.test_root_dir,"..","scripts",
-                                                             "package_version_check_update.R"))
-        cmd = ["R", "--vanilla", "-f", pkg_ver_chk_update_r, "--args", "check",]
-=======
         cmd = ["R", "--vanilla", "-f", g_r_pkg_ver_chk_script, "--args", "check",]
->>>>>>> 4f96ee57
 
         child = subprocess.Popen(args=cmd, stdout=out)
         rv = child.wait()
         if (self.terminated):
             return
-<<<<<<< HEAD
-        if (rv == 1 or rv == 3):
-            self._log("")
-            self._log("ERROR: " + pkg_ver_chk_update_r + " failed.")
-            self._log("       See " + out_file_name)
-            sys.exit(1)
-        if (rv == 2):
-            self._log("")
-            self._log("WARNING: System version of R differs from Jenkins-approved version.")
-            self._log("         See " + out_file_name)
-=======
         if (rv == 1):
             self._log("")
             self._log("ERROR: " + g_r_pkg_ver_chk_script + " failed.")
             self._log("       See " + out_file_name)
             sys.exit(1)
->>>>>>> 4f96ee57
         out.close()
 
     def _calc_test_short_dir(self, test_path):
@@ -1689,11 +1617,6 @@
             s = "PASS      %d %4ds %-60s" % (port, duration, test_name)
             self._log(s)
             if self.produce_unit_reports: self._report_xunit_result("r_suite", test_name, duration, False)
-        elif (test.get_skipped()):
-            s = "SKIP      %d %4ds %-60s" % (port, duration, test_name)
-            self._log(s)
-            if self.produce_unit_reports:
-                self._report_xunit_result("r_suite", test_name, duration, False)
         elif (test.get_skipped()):
             s = "SKIP      %d %4ds %-60s" % (port, duration, test_name)
             self._log(s)
@@ -1899,8 +1822,6 @@
 g_phantomjs_to = 3600
 g_phantomjs_packs = "examples"
 g_r_pkg_ver_chk = False
-<<<<<<< HEAD
-=======
 g_on_hadoop = False
 g_hadoop_namenode = None
 g_build_id = None
@@ -1915,7 +1836,6 @@
 # globals added to support better reporting in xml files
 g_use_xml2 = False  # by default, use the original xml file output
 g_java_start_text = 'STARTING TEST:'    # test being started in java
->>>>>>> 4f96ee57
 
 # Global variables that are set internally.
 g_output_dir = None
@@ -1975,54 +1895,6 @@
     print("    --wipe           Wipes the output dir before starting.  Keeps old random seeds.")
     print("")
     print("    --baseport       The first port at which H2O starts searching for free ports.")
-<<<<<<< HEAD
-    print("")
-    print("    --numclouds      The number of clouds to start.")
-    print("                     Each test is randomly assigned to a cloud.")
-    print("")
-    print("    --numnodes       The number of nodes in the cloud.")
-    print("                     When this is specified, numclouds must be 1.")
-    print("")
-    print("    --test           If you only want to run one test, specify it like this.")
-    print("")
-    print("    --testlist       A file containing a list of tests to run (for example the")
-    print("                     'failed.txt' file from the output directory).")
-    print("")
-    print("    --testgroup      Test a group of tests by function:")
-    print("                     pca, glm, kmeans, gbm, rf, deeplearning, algos, golden, munging")
-    print("")
-    print("    --testsize       Sizes (and by extension length) of tests to run:")
-    print("                     s=small (seconds), m=medium (a minute or two), l=large (longer), x=xlarge (very big)")
-    print("                     (Default is to run all tests.)")
-    print("")
-    print("    --usecloud       ip:port of cloud to send tests to instead of starting clouds.")
-    print("                     (When this is specified, numclouds is ignored.)")
-    print("")
-    print("    --usecloud2      cloud.cfg: Use a set clouds defined in cloud.config to run tests on.")
-    print("                     (When this is specified, numclouds, numnodes, and usecloud are ignored.)")
-    print("")
-    print("    --client         Send REST API commands through client mode.")
-    print("")
-    print("    --norun          Perform side effects like wipe, but don't actually run tests.")
-    print("")
-    print("    --jvm.xmx        Configure size of launched JVM running H2O. E.g. '--jvm.xmx 3g'")
-    print("")
-    print("    --nopass         Run the NOPASS and NOFEATURE tests only and do not ignore any failures.")
-    print("")
-    print("    --nointernal     Don't run the INTERNAL tests.")
-    print("")
-    print("    --c              Start the JVMs in a convenient location.")
-    print("")
-    print("    --h2ojar         Supply a path to the H2O jar file.")
-    print("")
-    print("    --tar            Supply a path to the R TAR.")
-    print("")
-    print("    --pto            The phantomjs timeout in seconds. Default is 3600 (1hr).")
-    print("")
-    print("    --noxunit        Do not produce xUnit reports.")
-    print("")
-    print("    --rPkgVerChk     Check that Jenkins-approved R packages/versions are present")
-=======
     print("")
     print("    --numclouds      The number of clouds to start.")
     print("                     Each test is randomly assigned to a cloud.")
@@ -2083,7 +1955,6 @@
     print("                     Takes three parameters: git hash, git branch, and build id, job name in that order.")
     print("")
     print("    --geterrs        Generate xml file that contains the actual unit test errors and the actual Java error.")
->>>>>>> 4f96ee57
     print("")
     print("    If neither --test nor --testlist is specified, then the list of tests is")
     print("    discovered automatically as files matching '*runit*.R'.")
@@ -2172,8 +2043,6 @@
     global g_phantomjs_to
     global g_phantomjs_packs
     global g_r_pkg_ver_chk
-<<<<<<< HEAD
-=======
     global g_on_hadoop
     global g_hadoop_namenode
     global g_r_test_setup
@@ -2190,7 +2059,6 @@
     global g_py3
     global g_pycoverage
     global g_use_xml2
->>>>>>> 4f96ee57
 
     i = 1
     while (i < len(argv)):
@@ -2319,8 +2187,6 @@
             usage()
         elif (s == "--rPkgVerChk"):
             g_r_pkg_ver_chk = True
-<<<<<<< HEAD
-=======
         elif (s == "--onHadoop"):
             g_on_hadoop = True
         elif (s == "--hadoopNamenode"):
@@ -2352,7 +2218,6 @@
             g_job_name = argv[i]
         elif (s == "--geterrs"):
             g_use_xml2 = True
->>>>>>> 4f96ee57
         else:
             unknown_arg(s)
 
@@ -2525,11 +2390,7 @@
                           g_use_cloud, g_use_cloud2, g_use_client, g_config, g_use_ip, g_use_port,
                           g_num_clouds, g_nodes_per_cloud, h2o_jar, g_base_port, g_jvm_xmx,
                           g_output_dir, g_failed_output_dir, g_path_to_tar, g_path_to_whl, g_produce_unit_reports,
-<<<<<<< HEAD
-                          testreport_dir, ipynb_runner_dir, g_r_pkg_ver_chk)
-=======
                           testreport_dir, g_r_pkg_ver_chk, g_hadoop_namenode, g_on_hadoop, g_perf)
->>>>>>> 4f96ee57
 
     # Build test list.
     if (g_exclude_list_file is not None):
@@ -2541,12 +2402,8 @@
         g_runner.read_test_list_file(g_test_list_file)
     else:
         # Test group can be None or not.
-<<<<<<< HEAD
-        g_runner.build_test_list(g_test_group, g_run_small, g_run_medium, g_run_large, g_run_xlarge, g_nopass, g_nointernal)
-=======
         g_runner.build_test_list(g_test_group, g_run_small, g_run_medium, g_run_large, g_run_xlarge, g_nopass,
                                  g_nointernal)
->>>>>>> 4f96ee57
 
     # If no run is specified, then do an early exit here.
     if (g_no_run):
