# Change this global variable to match your own system's path
CLIFF.ROOT.PATH <- "C:/Users/cliffc/Desktop/"
SPENCER.ROOT.PATH <- "/Users/spencer/0xdata/"
<<<<<<< HEAD
ROOT.PATH <- SPENCER.ROOT.PATH
=======
LUDI.ROOT.PATH <- "/Users/ludirehak/"
ROOT.PATH <- LUDI.ROOT.PATH
>>>>>>> 4f96ee57
DEV.PATH  <- "h2o-3/h2o-r/h2o-package/R/"
FULL.PATH <- paste(ROOT.PATH, DEV.PATH, sep="")

src <-
function() {
  warning("MAY NOT WORK ON YOUR SYSTEM -- **TRY TO CHANGE `ROOT.PATH`!**")
  to_src <- c("astfun.R", "classes.R", "connection.R", "constants.R", "logging.R", "communication.R",
              "import.R", "frame.R", "kvstore.R", "grid.R",
              "parse.R", "export.R", "models.R", "edicts.R", "glm.R", "glrm.R", "pca.R", "kmeans.R",
              "gbm.R", "deeplearning.R", "naivebayes.R", "randomForest.R", "svd.R", "locate.R")
  require(jsonlite); require(RCurl)
  invisible(lapply(to_src,function(x){source(paste(FULL.PATH, x, sep = ""))}))
}
src()


h <- conn <- h2o.init()
#hex <- as.h2o(iris)
#hex <- h2o.importFile(h, paste(ROOT.PATH, "h2o-dev/smalldata/logreg/prostate.csv", sep = ""))<|MERGE_RESOLUTION|>--- conflicted
+++ resolved
@@ -1,12 +1,8 @@
 # Change this global variable to match your own system's path
 CLIFF.ROOT.PATH <- "C:/Users/cliffc/Desktop/"
 SPENCER.ROOT.PATH <- "/Users/spencer/0xdata/"
-<<<<<<< HEAD
-ROOT.PATH <- SPENCER.ROOT.PATH
-=======
 LUDI.ROOT.PATH <- "/Users/ludirehak/"
 ROOT.PATH <- LUDI.ROOT.PATH
->>>>>>> 4f96ee57
 DEV.PATH  <- "h2o-3/h2o-r/h2o-package/R/"
 FULL.PATH <- paste(ROOT.PATH, DEV.PATH, sep="")
 
