setwd(normalizePath(dirname(R.utils::commandArgs(asValues=TRUE)$"f")))
source("../../../scripts/h2o-r-test-setup.R")



checkpoint.remove.all <- function() {

  iris = h2o.importFile(locate("smalldata/iris/iris.csv"))
  m1 = h2o.gbm(x=1:4, y=5, training_frame=iris, ntrees=100)

  path = h2o.saveModel(m1, path=sandbox(), force=TRUE)
  h2o.removeAll()
  restored = h2o.loadModel(path)

  # update m1 with new training data
  iris = h2o.importFile(locate("smalldata/iris/iris.csv"))
  m2 = h2o.gbm(x=1:4, y=5, training_frame=iris, ntrees=200, checkpoint=restored@model_id)

<<<<<<< HEAD
  
=======
>>>>>>> 4f96ee57
}

doTest("GBM checkpoint with remove all", checkpoint.remove.all)<|MERGE_RESOLUTION|>--- conflicted
+++ resolved
@@ -16,10 +16,6 @@
   iris = h2o.importFile(locate("smalldata/iris/iris.csv"))
   m2 = h2o.gbm(x=1:4, y=5, training_frame=iris, ntrees=200, checkpoint=restored@model_id)
 
-<<<<<<< HEAD
-  
-=======
->>>>>>> 4f96ee57
 }
 
 doTest("GBM checkpoint with remove all", checkpoint.remove.all)