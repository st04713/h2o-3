--- conflicted
+++ resolved
@@ -37,9 +37,6 @@
   cat("\n\n Grid search results:")
   print(gg)
 
-<<<<<<< HEAD
-  
-=======
   # Test grid sorting
   ascending = h2o.getGrid(grid_id = gg@grid_id, sort_by =  "accuracy", decreasing = FALSE)
   descending = h2o.getGrid(grid_id = gg@grid_id, sort_by =  "accuracy", decreasing = TRUE)
@@ -54,7 +51,6 @@
   expect_equal(length(ascending_model_ids), length(descending_model_ids))
   expect_equal(length(ascending_model_ids), size_of_hyper_space)
   expect_equal(rev(ascending_model_ids), descending_model_ids)
->>>>>>> 4f96ee57
 }
 
 doTest("GBM Grid Search: iteration over parameters", check.gbm.grid)
