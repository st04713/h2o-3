--- conflicted
+++ resolved
@@ -50,17 +50,7 @@
       Assert.assertArrayEquals(d_expected, model._output._d, TOLERANCE);
     } finally {
       if (train != null) train.delete();
-<<<<<<< HEAD
-      if (model != null) {
-        if (model._parms._keep_u)
-          model._output._u_key.get().delete();
-        if (model._parms._save_v_frame)
-          model._output._v_key.get().delete();
-        model.delete();
-      }
-=======
-      if (model != null) model.delete();
->>>>>>> 4f96ee57
+      if (model != null) model.delete();
     }
   }
 
@@ -88,11 +78,7 @@
       assert model._output._d == null;
     } finally {
       if (train != null) train.delete();
-      if (model != null) {
-        if (model._parms._save_v_frame)
-          model._output._v_key.get().delete();
-        model.delete();
-      }
+      if (model != null) model.delete();
     }
   }
 
@@ -126,11 +112,7 @@
       if (train != null) train.delete();
       if (score != null) score.delete();
       if (scoreR != null) scoreR.delete();
-      if (model != null) {
-        if (model._parms._save_v_frame)
-          model._output._v_key.get().delete();
-        model.delete();
-      }
+      if (model != null) model.delete();
     }
   }
 
@@ -169,17 +151,7 @@
         Scope.exit();
       } finally {
         if (train != null) train.delete();
-<<<<<<< HEAD
-        if (model != null) {
-          if(model._parms._keep_u)
-            model._output._u_key.get().delete();
-          if (model._parms._save_v_frame)
-            model._output._v_key.get().delete();
-          model.delete();
-        }
-=======
         if (model != null) model.delete();
->>>>>>> 4f96ee57
       }
     }
   }
@@ -211,17 +183,7 @@
     } finally {
       if (train != null) train.delete();
       if (score != null) score.delete();
-<<<<<<< HEAD
-      if (model != null) {
-        if (model._parms._keep_u)
-          model._output._u_key.get().delete();
-        if (model._parms._save_v_frame)
-          model._output._v_key.get().delete();
-        model.delete();
-      }
-=======
-      if (model != null) model.delete();
->>>>>>> 4f96ee57
+      if (model != null) model.delete();
     }
   }
 
@@ -254,17 +216,7 @@
       Assert.assertArrayEquals(d_expected, model._output._d, TOLERANCE);
     } finally {
       if (train != null) train.delete();
-<<<<<<< HEAD
-      if (model != null) {
-        if(model._parms._keep_u)
-          model._output._u_key.get().delete();
-        if (model._parms._save_v_frame)
-          model._output._v_key.get().delete();
-        model.delete();
-      }
-=======
-      if (model != null) model.delete();
->>>>>>> 4f96ee57
+      if (model != null) model.delete();
     }
   }
 
@@ -297,17 +249,7 @@
     } finally {
       if (train != null) train.delete();
       if (score != null) score.delete();
-<<<<<<< HEAD
-      if (model != null) {
-        if (model._parms._keep_u)
-          model._output._u_key.get().delete();
-        if (model._parms._save_v_frame)
-          model._output._v_key.get().delete();
-        model.delete();
-      }
-=======
-      if (model != null) model.delete();
->>>>>>> 4f96ee57
+      if (model != null) model.delete();
     }
   }
 
@@ -344,17 +286,7 @@
       if( fr2 != null ) fr2.delete();
       if( tr  != null ) tr .delete();
       if( te  != null ) te .delete();
-<<<<<<< HEAD
-      if (model != null) {
-        if (model._parms._keep_u)
-          model._output._u_key.get().delete();
-        if (model._parms._save_v_frame)
-          model._output._v_key.get().delete();
-        model.delete();
-      }
-=======
-      if (model != null) model.delete();
->>>>>>> 4f96ee57
+      if (model != null) model.delete();
     }
   }
 
@@ -389,17 +321,7 @@
     } finally {
       if (train != null) train.delete();
       if (score != null) score.delete();
-<<<<<<< HEAD
-      if (model != null) {
-        if (model._parms._keep_u)
-          model._output._u_key.get().delete();
-        if (model._parms._save_v_frame)
-          model._output._v_key.get().delete();
-        model.delete();
-      }
-=======
-      if (model != null) model.delete();
->>>>>>> 4f96ee57
+      if (model != null) model.delete();
     }
   }
 
@@ -427,17 +349,7 @@
     } finally {
       if (train != null) train.delete();
       if (score != null) score.delete();
-<<<<<<< HEAD
-      if (model != null) {
-        if (model._parms._keep_u)
-          model._output._u_key.get().delete();
-        if (model._parms._save_v_frame)
-          model._output._v_key.get().delete();
-        model.delete();
-      }
-=======
-      if (model != null) model.delete();
->>>>>>> 4f96ee57
+      if (model != null) model.delete();
     }
   }
 
@@ -470,17 +382,7 @@
     } finally {
       if (train != null) train.delete();
       if (score != null) score.delete();
-<<<<<<< HEAD
-      if (model != null) {
-        if (model._parms._keep_u)
-          model._output._u_key.get().delete();
-        if (model._parms._save_v_frame)
-          model._output._v_key.get().delete();
-        model.delete();
-      }
-=======
-      if (model != null) model.delete();
->>>>>>> 4f96ee57
+      if (model != null) model.delete();
     }
   }
 
