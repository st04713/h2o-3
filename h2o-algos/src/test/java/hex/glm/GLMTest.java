package hex.glm;

import hex.DataInfo;
import hex.DataInfo.TransformType;
import hex.ModelMetrics;
import hex.ModelMetricsBinomialGLM;
import hex.ModelMetricsRegressionGLM;
import hex.glm.GLMModel.GLMParameters.Link;
import hex.glm.GLMModel.GLMParameters.Solver;
import hex.glm.GLMModel.GLMWeightsFun;
import hex.glm.GLMTask.*;
import org.junit.*;

import hex.glm.GLMModel.GLMParameters;
import hex.glm.GLMModel.GLMParameters.Family;
import water.*;
import water.H2O.H2OCountedCompleter;
import water.exceptions.H2OModelBuilderIllegalArgumentException;
import water.fvec.*;
import water.parser.BufferedString;
import water.parser.ParseDataset;
import water.util.ArrayUtils;

import java.util.*;
import java.util.concurrent.ExecutionException;

import static org.junit.Assert.assertEquals;
import static org.junit.Assert.assertFalse;
import static org.junit.Assert.assertTrue;

public class GLMTest  extends TestUtil {
  @BeforeClass public static void setup() { stall_till_cloudsize(1); }


  //------------------- simple tests on synthetic data------------------------------------
  @Test
  public void testGaussianRegression() throws InterruptedException, ExecutionException {
    Key raw = Key.make("gaussian_test_data_raw");
    Key parsed = Key.make("gaussian_test_data_parsed");
    Key modelKey = Key.make("gaussian_test");
    GLMModel model = null;
    Frame fr = null, res = null;
    try {
      // make data so that the expected coefficients is icept = col[0] = 1.0
      FVecTest.makeByteVec(raw, "x,y\n0,0\n1,0.1\n2,0.2\n3,0.3\n4,0.4\n5,0.5\n6,0.6\n7,0.7\n8,0.8\n9,0.9");
      fr = ParseDataset.parse(parsed, raw);
      GLMParameters params = new GLMParameters(Family.gaussian);
      params._train = fr._key;
      // params._response = 1;
      params._response_column = fr._names[1];
      params._lambda = new double[]{0};
//      params._standardize= false;
      model = new GLM(params,modelKey).trainModel().get();
      HashMap<String, Double> coefs = model.coefficients();
      assertEquals(0.0, coefs.get("Intercept"), 1e-4);
      assertEquals(0.1, coefs.get("x"), 1e-4);

      res = model.score(fr);
      // Build a POJO, validate same results
      Assert.assertTrue(model.testJavaScoring(fr, res, 1e-15));

    } finally {
      if (fr != null) fr.remove();
      if (res != null) res.remove();
      if (model != null) model.remove();
    }
  }


  /**
   * Test Poisson regression on simple and small synthetic dataset.
   * Equation is: y = exp(x+1);
   */
  @Test
  public void testPoissonRegression() throws InterruptedException, ExecutionException {
    Key raw = Key.make("poisson_test_data_raw");
    Key parsed = Key.make("poisson_test_data_parsed");
    Key modelKey = Key.make("poisson_test");
    GLMModel model = null;
    Frame fr = null, res = null;
    try {
      // make data so that the expected coefficients is icept = col[0] = 1.0
      FVecTest.makeByteVec(raw, "x,y\n0,2\n1,4\n2,8\n3,16\n4,32\n5,64\n6,128\n7,256");
      fr = ParseDataset.parse(parsed, raw);
      Vec v = fr.vec(0);
      System.out.println(v.min() + ", " + v.max() + ", mean = " + v.mean());
      GLMParameters params = new GLMParameters(Family.poisson);
      params._train = fr._key;
      // params._response = 1;
      params._response_column = fr._names[1];
      params._lambda = new double[]{0};
      params._standardize = false;
      model = new GLM(params, modelKey).trainModel().get();
      for (double c : model.beta())
        assertEquals(Math.log(2), c, 1e-2); // only 1e-2 precision cause the perfect solution is too perfect -> will trigger grid search
      model.delete();
      fr.delete();

      // Test 2, example from http://www.biostat.umn.edu/~dipankar/bmtry711.11/lecture_13.pdf
      FVecTest.makeByteVec(raw, "x,y\n1,0\n2,1\n3,2\n4,3\n5,1\n6,4\n7,9\n8,18\n9,23\n10,31\n11,20\n12,25\n13,37\n14,45\n150,7.193936e+16\n");
      fr = ParseDataset.parse(parsed, raw);
      GLMParameters params2 = new GLMParameters(Family.poisson);
      params2._train = fr._key;
      // params2._response = 1;
      params2._response_column = fr._names[1];
      params2._lambda = new double[]{0};
<<<<<<< HEAD
      params2._standardize = true;
      params2._beta_epsilon = 1e-6;
      params2._gradient_epsilon = 0;
      params2._objective_epsilon = 0;
      params2._max_iterations = 100;
      job = new GLM(modelKey, "glm test simple poisson", params2);
      model = job.trainModel().get();
      System.out.println(model.coefficients());
      assertEquals(0.3396, model.beta()[1], 1e-1); // precision not great because of mixing small and huge numbers in the data
      assertEquals(0.2565, model.beta()[0], 1e-1);
=======
      params2._standardize = false;
      params2._beta_epsilon = 1e-5;
      model = new GLM(params2,modelKey).trainModel().get();
      assertEquals(0.3396, model.beta()[1], 1e-4);
      assertEquals(0.2565, model.beta()[0], 1e-4);
>>>>>>> 6ef6f834
      // test scoring
      res = model.score(fr);
      // Build a POJO, validate same results
      Assert.assertTrue(model.testJavaScoring(fr, res, 1e-15));

    } finally {
      if (fr != null) fr.delete();
      if (res != null) res.delete();
      if (model != null) model.delete();
    }
  }


  /**
   * Test Gamma regression on simple and small synthetic dataset.
   * Equation is: y = 1/(x+1);
   *
   * @throws ExecutionException
   * @throws InterruptedException
   */
  @Test
<<<<<<< HEAD
  public void testJavaScoringtestGammaRegression() throws InterruptedException, ExecutionException {
    GLM job = null;
=======
  public void testGammaRegression() throws InterruptedException, ExecutionException {
>>>>>>> 6ef6f834
    GLMModel model = null;
    Frame fr = null, res = null;
    try {
      // make data so that the expected coefficients is icept = col[0] = 1.0
      Key raw = Key.make("gamma_test_data_raw");
      Key parsed = Key.make("gamma_test_data_parsed");
      FVecTest.makeByteVec(raw, "x,y\n0,1\n1,0.5\n2,0.3333333\n3,0.25\n4,0.2\n5,0.1666667\n6,0.1428571\n7,0.125");
      fr = ParseDataset.parse(parsed, raw);
//      /public GLM2(String desc, Key dest, Frame src, Family family, Link link, double alpha, double lambda) {
//      double [] vals = new double[] {1.0,1.0};
      //public GLM2(String desc, Key dest, Frame src, Family family, Link link, double alpha, double lambda) {
      GLMParameters params = new GLMParameters(Family.gamma);
      // params._response = 1;
      params._response_column = fr._names[1];
      params._train = parsed;
      params._lambda = new double[]{0};
      model = new GLM(params,glmkey("gamma_test")).trainModel().get();
      for (double c : model.beta()) assertEquals(1.0, c, 1e-4);
      // test scoring
      res = model.score(fr);
      // Build a POJO, validate same results
      Assert.assertTrue(model.testJavaScoring(fr, res, 1e-15));

    } finally {
      if (fr != null) fr.delete();
      if (res != null) res.delete();
      if (model != null) model.delete();
    }
  }

////  //simple tweedie test
//  @Test public void testTweedieRegression() throws InterruptedException, ExecutionException{
//    Key raw = Key.make("gaussian_test_data_raw");
//    Key parsed = Key.make("gaussian_test_data_parsed");
//    Key<GLMModel> modelKey = Key.make("gaussian_test");
//    Frame fr = null;
//    GLMModel model = null;
//    try {
//      // make data so that the expected coefficients is icept = col[0] = 1.0
//      FVecTest.makeByteVec(raw, "x,y\n0,0\n1,0.1\n2,0.2\n3,0.3\n4,0.4\n5,0.5\n6,0.6\n7,0.7\n8,0.8\n9,0.9\n0,0\n1,0\n2,0\n3,0\n4,0\n5,0\n6,0\n7,0\n8,0\n9,0");
//      fr = ParseDataset.parse(parsed, new Key[]{raw});
//      double [] powers = new double [] {1.5,1.1,1.9};
//      double [] intercepts = new double []{3.643,1.318,9.154};
//      double [] xs = new double []{-0.260,-0.0284,-0.853};
//      for(int i = 0; i < powers.length; ++i){
//        DataInfo dinfo = new DataInfo(fr, 1, false, DataInfo.TransformType.NONE);
//        GLMParameters glm = new GLMParameters(Family.tweedie);
//
//        new GLM2("GLM test of gaussian(linear) regression.",Key.make(),modelKey,dinfo,glm,new double[]{0},0).fork().get();
//        model = DKV.get(modelKey).get();
//        testHTML(model);
//        HashMap<String, Double> coefs = model.coefficients();
//        assertEquals(intercepts[i],coefs.get("Intercept"),1e-3);
//        assertEquals(xs[i],coefs.get("x"),1e-3);
//      }
//    }finally{
//      if( fr != null ) fr.delete();
//      if(model != null)model.delete();
//    }
//  }

<<<<<<< HEAD
=======
  @Test
  public void testLineSearchTask() {
    Key parsed = Key.make("cars_parsed");
    Frame fr = null;
    DataInfo dinfo = null;
    double ymu = 0;
    try {
      fr = parse_test_file(parsed, "smalldata/junit/mixcat_train.csv");
      GLMParameters params = new GLMParameters(Family.binomial, Family.binomial.defaultLink, new double[]{0}, new double[]{0}, 0, 0);
      // params._response = fr.find(params._response_column);
      params._train = parsed;
      params._lambda = new double[]{0};
      params._use_all_factor_levels = true;
      fr.add("Useless", fr.remove("Useless"));

      dinfo = new DataInfo(fr, null, 1, params._use_all_factor_levels || params._lambda_search, params._standardize ? DataInfo.TransformType.STANDARDIZE : DataInfo.TransformType.NONE, DataInfo.TransformType.NONE, true, false, false, false, false, false);
      DKV.put(dinfo._key, dinfo);

      double[] beta = MemoryManager.malloc8d(dinfo.fullN() + 1);
      double[] pk = MemoryManager.malloc8d(dinfo.fullN() + 1);
      Random rnd = new Random(987654321);
      for (int i = 0; i < beta.length; ++i) {
        beta[i] = 1 - 2 * rnd.nextDouble();
        pk[i] = 10 * (1 - 2 * rnd.nextDouble());
      }
      GLMLineSearchTask glst = new GLMLineSearchTask(dinfo, params, beta, pk, 1, .7, 16, null).doAll(dinfo._adaptedFrame);
      double step = 1, stepDec = .7;
      for (int i = 0; i < glst._nSteps; ++i) {
        double[] b = beta.clone();
        for (int j = 0; j < b.length; ++j) {
          b[j] += step * pk[j];
        }
        GLMIterationTask glmt = new GLMTask.GLMIterationTask(null, dinfo, 0, params, true, b, ymu, true,  null).doAll(dinfo._adaptedFrame);
        assertEquals("objective values differ at step " + i + ": " + step, glmt._likelihood, glst._likelihoods[i], 1e-8);
        System.out.println("step = " + step + ", obj = " + glmt._likelihood + ", " + glst._likelihoods[i]);
        step *= stepDec;
      }
    } finally {
      if (fr != null) fr.delete();
      if (dinfo != null) dinfo.remove();
    }
  }
>>>>>>> 6ef6f834

  @Test
  public void testAllNAs() {
    Key raw = Key.make("gamma_test_data_raw");
    Key parsed = Key.make("gamma_test_data_parsed");
    FVecTest.makeByteVec(raw, "x,y,z\n1,0,NA\n2,NA,1\nNA,3,2\n4,3,NA\n5,NA,1\nNA,6,4\n7,NA,9\n8,NA,18\nNA,9,23\n10,31,NA\nNA,11,20\n12,NA,25\nNA,13,37\n14,45,NA\n");
    Frame fr = ParseDataset.parse(parsed, raw);
    GLM job = null;
    try {
      GLMParameters params = new GLMParameters(Family.gamma);
      // params._response = 1;
      params._response_column = fr._names[1];
      params._train = parsed;
      params._lambda = new double[]{0};
<<<<<<< HEAD
      Key modelKey = Key.make("gamma_test");
      job = new GLM(modelKey, "glm test simple gamma", params);
      job.trainModel().get();
=======
      GLM glm = new GLM( params, glmkey("gamma_test"));
      glm.trainModel().get();
>>>>>>> 6ef6f834
      assertFalse("should've thrown IAE", true);
    } catch (IllegalArgumentException e) {
      assertTrue(e.getMessage().contains("No rows left in the dataset"));
    } finally {
      if (job != null) job.remove();
      fr.delete();
    }
  }

  // Make sure all three implementations of ginfo computation in GLM get the same results
  @Test
  public void testGradientTask() {
    Key parsed = Key.make("cars_parsed");
    Frame fr = null;
    DataInfo dinfo = null;
    try {
      fr = parse_test_file(parsed, "smalldata/junit/mixcat_train.csv");
      GLMParameters params = new GLMParameters(Family.binomial, Family.binomial.defaultLink, new double[]{0}, new double[]{0}, 0, 0);
      // params._response = fr.find(params._response_column);
      params._train = parsed;
      params._lambda = new double[]{0};
      params._use_all_factor_levels = true;
      fr.add("Useless", fr.remove("Useless"));

      dinfo = new DataInfo(fr, null, 1, params._use_all_factor_levels || params._lambda_search, params._standardize ? DataInfo.TransformType.STANDARDIZE : DataInfo.TransformType.NONE, DataInfo.TransformType.NONE, true, false, false, false, false, false);
      DKV.put(dinfo._key,dinfo);
      double [] beta = MemoryManager.malloc8d(dinfo.fullN()+1);
      Random rnd = new Random(987654321);
      for (int i = 0; i < beta.length; ++i)
        beta[i] = 1 - 2 * rnd.nextDouble();

      GLMGradientTask grtSpc = new GLMBinomialGradientTask(null,dinfo, params, params._lambda[0], beta).doAll(dinfo._adaptedFrame);
      GLMGradientTask grtGen = new GLMGenericGradientTask(null,dinfo, params, params._lambda[0], beta).doAll(dinfo._adaptedFrame);
      for (int i = 0; i < beta.length; ++i)
        assertEquals("gradients differ", grtSpc._gradient[i], grtGen._gradient[i], 1e-4);
      params = new GLMParameters(Family.gaussian, Family.gaussian.defaultLink, new double[]{0}, new double[]{0}, 0, 0);
      params._use_all_factor_levels = false;
      dinfo.remove();
      dinfo = new DataInfo(fr, null, 1, params._use_all_factor_levels || params._lambda_search, params._standardize ? DataInfo.TransformType.STANDARDIZE : DataInfo.TransformType.NONE, DataInfo.TransformType.NONE, true, false, false, false, false, false);
      DKV.put(dinfo._key,dinfo);
      beta = MemoryManager.malloc8d(dinfo.fullN()+1);
      rnd = new Random(1987654321);
      for (int i = 0; i < beta.length; ++i)
        beta[i] = 1 - 2 * rnd.nextDouble();
      grtSpc = new GLMGaussianGradientTask(null,dinfo, params, params._lambda[0], beta).doAll(dinfo._adaptedFrame);
      grtGen = new GLMGenericGradientTask(null,dinfo, params, params._lambda[0], beta).doAll(dinfo._adaptedFrame);
      for (int i = 0; i < beta.length; ++i)
        assertEquals("gradients differ: " + Arrays.toString(grtSpc._gradient) + " != " + Arrays.toString(grtGen._gradient), grtSpc._gradient[i], grtGen._gradient[i], 1e-4);
      dinfo.remove();
<<<<<<< HEAD
=======
      fr = parse_test_file(parsed, "smalldata/junit/cars.csv");
      params = new GLMParameters(Family.poisson, Family.poisson.defaultLink, new double[]{0}, new double[]{0},0,0);
      // params._response = fr.find(params._response_column);
      params._train = parsed;
      params._lambda = new double[]{0};
      params._use_all_factor_levels = true;
      dinfo = new DataInfo(fr, null, 1, params._use_all_factor_levels || params._lambda_search, params._standardize ? DataInfo.TransformType.STANDARDIZE : DataInfo.TransformType.NONE, DataInfo.TransformType.NONE, true, false, false, false, false, false);
      DKV.put(dinfo._key,dinfo);
      beta = MemoryManager.malloc8d(dinfo.fullN()+1);
      rnd = new Random(987654321);
      for (int i = 0; i < beta.length; ++i)
        beta[i] = 1 - 2 * rnd.nextDouble();

      grtCol = new GLMGradientTask(dinfo, params, params._lambda[0], beta, 1, true, null).forceColAccess().doAll(dinfo._adaptedFrame);
      grtRow = new GLMGradientTask(dinfo, params, params._lambda[0], beta, 1, true, null).forceRowAccess().doAll(dinfo._adaptedFrame);
      for (int i = 0; i < beta.length; ++i)
        assertEquals("gradients differ: " + Arrays.toString(grtRow._gradient) + " != " + Arrays.toString(grtCol._gradient), grtRow._gradient[i], grtCol._gradient[i], 1e-4);
      dinfo.remove();
      // arcene takes too long
>>>>>>> 6ef6f834
    } finally {
      if (fr != null) fr.delete();
      if (dinfo != null) dinfo.remove();
    }
  }


  @Test
  public void testMultinomialGradient(){
    Key parsed = Key.make("covtype");

    Frame fr = null;

    double [][] beta = new double[][]{
      {
         5.886754459, -0.270479620, -0.075466082, -0.157524534, -0.225843747, -0.975387326, -0.018808013, -0.597839451,  0.931896624,  1.060006010,
         1.513888539,  0.588802780,  0.157815155, -2.158268564, -0.504962385, -1.218970183, -0.840958642, -0.425931637, -0.355548831, -0.845035489,
        -0.065364107,  0.215897656,  0.213009374,  0.006831714,  1.212368946,  0.006106444, -0.350643486, -0.268207009, -0.252099054, -1.374010836,
         0.257935860,  0.397459631,  0.411530391,  0.728368253,  0.292076224,  0.170774269, -0.059574793,  0.273670163,  0.180844505, -0.186483071,
         0.369186813,  0.161909512,  0.249411716, -0.094481604,  0.413354360, -0.419043967,  0.044517794, -0.252596992, -0.371926422,  0.253835004,
         0.588162090,  0.123330837,  2.856812217
      },
      {
         1.89790254, -0.29776886,  0.15613197,  0.37602123, -0.36464436, -0.30240244, -0.57284370,  0.62408956, -0.22369305,  0.33644602,  0.79886400,
         0.65351945, -0.53682819, -0.58319898, -1.07762513, -0.28527470,  0.46563482, -0.76956081, -0.72513805,  0.29857876,  0.03993456,  0.15835864,
        -0.24797599, -0.02483503,  0.93822490, -0.12406087, -0.75837978, -0.23516944, -0.48520212,  0.73571466,  0.19652011,  0.21602846, -0.32743154,
         0.49421903, -0.02262943,  0.08093216,  0.11524497,  0.21657128,  0.18072853,  0.30872666,  0.17947687,  0.20156151,  0.16812179, -0.12286908,
         0.29630502,  0.09992565, -0.00603293,  0.20700058, -0.49706211, -0.14534034, -0.18819217,  0.03642680,  7.31828340
      },
      {
        -6.098728943,  0.284144173,  0.114373474,  0.328977319,  0.417830082,  0.285696150, -0.652674822,  0.319136906, -0.942440279, -1.619235397,
        -1.272568201, -0.079855555,  1.191263550,  0.205102353,  0.991773314,  0.930363203,  1.014021007,  0.651243292,  0.646532457,  0.914336030,
         0.012171754, -0.053042102,  0.777710362,  0.527369151, -0.019496049,  0.186290583,  0.554926655,  0.476911685,  0.529207520, -0.133243060,
        -0.198957274, -0.561552913, -0.069239959, -0.236600870, -0.969503908, -0.848089244,  0.001498592, -0.241007311, -0.129271912, -0.259961677,
        -0.895676033, -0.865827509, -0.972629899,  0.307756211, -1.809423763, -0.199557594,  0.024221965, -0.024834485,  0.047044475,  0.028951561,
        -0.157701002,  0.007940593, -2.073329675,
      },
      {
        -8.36044440,  0.10541672, -0.01628680, -0.43787017,  0.42383466,  2.45802808,  0.59818831,  0.61971728, -0.62598983,  0.20261555, -0.21909545,
         0.35125447, -3.29155913,  3.74668257,  0.18126128, -0.13948924,  0.20465077, -0.39930635,  0.15704570, -0.01036891,  0.02822546, -0.02349234,
        -0.93922249, -0.20025910,  0.25184125,  0.06415974,  0.35271290,  0.04609060,  0.03018497, -0.10641540,  0.00354805, -0.12194129,  0.05115876,
         0.23981864, -0.10007012,  0.04773226,  0.01217421,  0.02367464,  0.05552397,  0.05343606, -0.05818705, -0.30055029, -0.03898723,  0.02322906,
        -0.04908215,  0.04274038,  0.25045428,  0.08561191,  0.15228160,  0.67005377,  0.59311621,  0.58814959, -4.83776046
      },
      {
        -0.39251919,  0.07053038,  0.09397355,  0.19394977, -0.02030732, -0.87489691,  0.21295049,  0.31800509, -0.05347208, -1.03491602,  2.20106706,
        -1.20895873,  1.06158893, -3.29214054, -0.69334082,  0.62309414, -1.64753442,  0.10189669, -0.44746013, -1.04084383, -0.01997483, -0.23356180,
         0.34384724,  0.37566329, -1.79316510,  0.46183758, -0.58814389,  0.12072985,  0.48349078,  1.18956325,  0.41962148,  0.18767160, -0.25252495,
        -1.13671540,  0.71488183,  0.27405258, -0.03527945,  0.43124949, -0.28740586,  0.35165348,  1.17594079,  1.13893507,  0.49423372,  0.30525649,
         0.70809680,  0.16660330, -0.37726163, -0.14687217, -0.17079711, -1.01897715, -1.17494223, -0.72698683,  1.64022531
      },
      {
        -5.892381502,  0.295534637, -0.112763568,  0.080283203,  0.197113227,  0.525435203,  0.727252262, -1.190672917,  1.137103389, -0.648526151,
        -2.581362158, -0.268338673,  2.010179009,  0.902074450,  0.816138328,  0.557071470,  0.389932578,  0.009422297,  0.542270816,  0.550653667,
         0.005211720, -0.071954379,  0.320008238,  0.155814784, -0.264213966,  0.320538295,  0.569730803,  0.444518874,  0.247279544, -0.319484330,
        -0.372129988,  0.340944707, -0.158424299, -0.479426774,  0.026966661,  0.273389077, -0.004744599, -0.339321329, -0.119323949, -0.210123558,
        -1.218998166, -0.740525896,  0.134778587,  0.252701229,  0.527468284,  0.214164427, -0.080104361, -0.021448994,  0.004509104, -0.189729053,
        -0.335041198, -0.080698796, -1.192518082
      },
      {
        12.9594170391, -0.1873774300, -0.1599625360, -0.3838368119, -0.4279825390, -1.1164727575, -0.2940645257, -0.0924364781, -0.2234047720,  1.7036099945,
        -0.4407937881, -0.0364237384, -0.5924593214,  1.1797487023,  0.2867554171, -0.4667946900,  0.4142538835,  0.8322365174,  0.1822980332,  0.1326797653,
        -0.0002045542,  0.0077943238, -0.4673767424, -0.8405848140, -0.3255599769, -0.9148717663,  0.2197967986, -0.5848745645, -0.5528616430,  0.0078757154,
        -0.3065382365, -0.4586101971,  0.3449315968,  0.3903371200,  0.0582787537,  0.0012089013, -0.0293189213, -0.3648369414,  0.1189047254, -0.0572478953,
         0.4482567793,  0.4044976082, -0.0349286763, -0.6715923088, -0.0867185553,  0.0951677966,  0.1442048837,  0.1531401571,  0.8359504674,  0.4012062075,
         0.6745982951,  0.0518378060, -3.7117127004
      }
    };
    double [] exp_grad = new double[]{
      -8.955455e-05, 6.429112e-04, 4.384381e-04, 1.363695e-03, 4.714468e-04, -2.264769e-03, 4.412849e-04, 1.461760e-03, -2.957754e-05, -2.244325e-03,
      -2.744438e-03, 9.109376e-04, 1.920764e-03, 7.562221e-04, 1.840414e-04, 2.455081e-04, 3.077885e-04, 2.833261e-04, 1.248686e-04, 2.509248e-04,
      9.681260e-06, -1.097335e-04, 1.005934e-03, 5.623159e-04, -2.568397e-03, 1.113900e-03, 1.263858e-04, 9.075801e-05, 8.056571e-05, 1.848318e-04,
      -1.291357e-04, -3.710570e-04, 5.693621e-05, 1.328082e-04, 3.244018e-04, 4.130594e-04, 9.681066e-06, 5.215260e-04, 4.054695e-04, 2.904901e-05,
      -3.074865e-03, -1.247025e-04, 1.044981e-03, 8.612937e-04, 1.376526e-03, 4.543256e-05, -4.596319e-06, 3.062111e-05, 5.649646e-05, 5.392599e-04,
      9.681357e-04, 2.298219e-04, -1.369109e-03,

      -6.884926e-04, -9.921529e-04, -5.369346e-04, -1.732447e-03, 5.677645e-04, 1.655432e-03, -4.786890e-04, -8.688757e-04, 2.922016e-04, 3.601210e-03,
      4.050781e-03, -6.409806e-04, -2.788663e-03, -1.426483e-03, -1.946904e-04, -8.279536e-04, -3.148338e-04, 2.263577e-06, -1.320917e-04, 3.635088e-04,
      -1.024655e-05, 1.079612e-04, -1.607591e-03, -1.801967e-04, 2.548311e-03, -1.007139e-03, -1.336990e-04, 2.538803e-04, -4.851292e-04, -9.168206e-04,
      1.027708e-04, 1.061545e-03, -4.098038e-05, 1.070448e-04, 3.220238e-04, -7.011285e-04, -1.024153e-05, -7.967380e-04, -2.708138e-04, -2.698165e-04,
      3.088978e-03, 4.260939e-04, -5.868815e-04, -1.562233e-03, -1.007565e-03, -2.034456e-04, -6.198011e-04, -3.277194e-05, -5.976557e-05, -1.143198e-03,
      -1.025416e-03, 3.671158e-04, 1.448332e-03,

      1.940231e-03, -6.130695e-04, -2.086460e-03, -2.969848e-04, 1.455597e-04, 1.745515e-03, 2.123991e-03, 9.036201e-04, -5.270206e-04, 1.053891e-03,
      1.358911e-03, 2.528711e-04, 1.326987e-04, -1.825879e-03, -6.085616e-04, -1.347628e-04, 3.499544e-04, 3.616313e-04, -7.008672e-04, -1.211077e-03,
      1.117824e-05, 3.535679e-05, -2.668903e-03, -2.399884e-04, 3.979678e-04, 2.519517e-04, 1.113206e-04, 6.029871e-04, 3.512828e-04, 2.134159e-04,
      7.590052e-05, 1.729959e-04, 4.472972e-05, 2.094373e-04, 3.136961e-04, 1.835530e-04, 1.117824e-05, 8.225263e-05, 4.330828e-05, 3.354142e-05,
      7.452883e-04, 4.631413e-04, 2.054077e-04, -5.520636e-05, 2.818063e-04, 5.246077e-05, 1.131811e-04, 3.535664e-05, 6.523360e-05, 3.072416e-04,
      2.913399e-04, 2.422760e-04, -1.580841e-03,

      -1.117356e-04, 2.573351e-04, 8.117137e-04, 1.168873e-04, -4.216143e-04, -5.847717e-05, 3.501109e-04, 2.344622e-04, -1.330097e-04, -5.948309e-04,
      -2.349808e-04, -4.495448e-05, -1.916493e-04, 5.017336e-04, -8.440468e-05, 4.767465e-04, 2.485018e-04, 2.060573e-04, -1.527142e-04, -9.268231e-06,
      -1.985972e-06, -6.285478e-06, -2.214673e-05, 5.822250e-04, -7.069316e-05, -4.387924e-05, -2.774128e-04, -5.455282e-04, 3.186328e-04, -3.793242e-05,
      -1.349306e-05, -3.070112e-05, -7.951882e-06, -3.723186e-05, -5.571437e-05, -3.260780e-05, -1.987225e-06, -1.462245e-05, -7.699184e-06, -5.962867e-06,
      -1.316053e-04, -8.108570e-05, -3.651228e-05, -5.312255e-05, -5.009791e-05, -9.325808e-06, -2.012086e-05, -6.285571e-06, -1.159698e-05, -5.462022e-05,
      -5.179310e-05, -4.307092e-05, 2.810360e-04,

      3.869942e-04, -3.450936e-05, -7.805675e-05, 6.405561e-04, -2.284402e-04, -1.866295e-04, -4.858359e-04, 3.496890e-04, 7.352780e-04, 5.767877e-04,
      -8.477014e-04, -5.512698e-05, 1.091158e-03, -1.900036e-04, -4.632766e-05, 1.086153e-05, -7.743051e-05, -7.545391e-04, -3.143243e-05, -6.316374e-05,
      -2.435782e-06, -7.707894e-06, 4.451785e-04, 2.043479e-04, -8.673378e-05, -3.314975e-05, -3.181369e-05, -5.422704e-04, -9.020739e-05, 6.747588e-04,
      5.997742e-06, -9.729086e-04, -9.751490e-06, -4.565744e-05, -4.181943e-04, 7.522183e-04, -2.436958e-06, 2.531532e-04, -9.441600e-06, 2.317743e-04,
      4.254207e-04, -3.224488e-04, 3.979052e-04, 2.066697e-04, 2.486194e-05, 1.189306e-04, -2.465884e-05, -7.708071e-06, -1.422152e-05, -6.697064e-05,
      -6.351172e-05, -5.281060e-05, 3.446379e-04,

      -1.212986e-03, 9.206612e-04, 6.469824e-04, -6.605882e-04, -1.646537e-05, -6.854543e-04, -2.079925e-03, -1.031449e-03, 3.926585e-04, -1.556234e-03,
      -1.129748e-03, -2.113480e-04, -4.922559e-04, 1.938461e-03, 6.900824e-04, 1.497533e-04, -6.140808e-04, -3.365137e-04, 8.516225e-04, 5.874586e-04,
      -9.342693e-06, -2.955083e-05, 2.692614e-03, -9.928211e-04, -3.326157e-04, -3.572773e-04, 1.641113e-04, 7.442831e-05, -2.543959e-04, -1.783712e-04,
      -6.343638e-05, 9.077554e-05, -3.738480e-05, -1.750387e-04, -6.568480e-04, -2.035799e-04, -9.342694e-06, -6.874421e-05, -3.619677e-05, -2.803369e-05,
      -6.228932e-04, -3.870861e-04, -1.103792e-03, 9.585360e-04, -7.037269e-05, 2.736606e-04, -9.459508e-05, -2.955084e-05, -5.452180e-05, -2.567899e-04,
      -2.434930e-04, -2.024919e-04, 1.321256e-03,

      -2.244563e-04, -1.811758e-04,  8.043173e-04,  5.688820e-04, -5.182511e-04, -2.056167e-04, 1.290635e-04, -1.049207e-03, -7.305304e-04, -8.364983e-04,
      -4.528248e-04, -2.113987e-04,  3.279472e-04,  2.459491e-04,  5.986061e-05,  7.984705e-05, 1.001005e-04,  2.377746e-04,  4.061439e-05,  8.161668e-05,
       3.151497e-06,  9.959707e-06,  1.549140e-04,  6.411739e-05,  1.121613e-04,  7.559378e-05, 4.110778e-05,  6.574476e-05,  7.925128e-05,  6.011770e-05,
       2.139605e-05,  4.934971e-05, -5.597385e-06, -1.913622e-04,  1.706349e-04, -4.115145e-04, 3.149101e-06,  2.317293e-05, -1.246264e-04,  9.448371e-06,
      -4.303234e-04,  2.608783e-05,  7.889196e-05, -3.559375e-04, -5.551586e-04, -2.777131e-04, 6.505911e-04,  1.033867e-05,  1.837583e-05,  6.750772e-04,
       1.247379e-04, -5.408403e-04,  -4.453114e-04,
    };
  Vec origRes = null;
    try {
      fr = parse_test_file(parsed, "smalldata/covtype/covtype.20k.data");
      fr.remove("C21").remove();
      fr.remove("C29").remove();
      GLMParameters params = new GLMParameters(Family.multinomial);
      params._response_column = "C55";
      // params._response = fr.find(params._response_column);
      params._ignored_columns = new String[]{};
      params._train = parsed;
      params._lambda = new double[]{0};
      params._alpha = new double[]{0};
      origRes = fr.remove("C55");
      Vec res = fr.add("C55",origRes.toCategoricalVec());
      double [] means = new double [res.domain().length];
      long [] bins = res.bins();
      double sumInv = 1.0/ArrayUtils.sum(bins);
      for(int i = 0; i < bins.length; ++i)
        means[i] = bins[i]*sumInv;
      DataInfo dinfo = new DataInfo(fr, null, 1, true, TransformType.STANDARDIZE, DataInfo.TransformType.NONE, true, false, false, false, false, false);
<<<<<<< HEAD
      GLMTask.GLMMultinomialGradientTask gmt = new GLMTask.GLMMultinomialGradientTask(null,dinfo,0,beta,1.0/fr.numRows(),true,null).doAll(dinfo._adaptedFrame);
=======
      GLMTask.GLMMultinomialGradientTask gmt = new GLMTask.GLMMultinomialGradientTask(dinfo,0,means,beta,1.0/fr.numRows(),true,null).doAll(dinfo._adaptedFrame);
>>>>>>> 6ef6f834
      assertEquals(0.6421113,gmt._likelihood/fr.numRows(),1e-8);
      for(int i = 0; i < gmt._gradient.length; ++i)
        assertEquals("Mismatch at coefficient " + i,exp_grad[i], gmt._gradient[i], 1e-8);
    } finally {
      if(origRes != null)origRes.remove();
      if (fr != null) fr.delete();
    }
  }
  //------------ TEST on selected files form small data and compare to R results ------------------------------------

  /**
   * Simple test for poisson, gamma and gaussian families (no regularization, test both lsm solvers).
   * Basically tries to predict horse power based on other parameters of the cars in the dataset.
   * Compare against the results from standard R glm implementation.
   *
   * @throws ExecutionException
   * @throws InterruptedException
   */
  @Test
  public void testCars() throws InterruptedException, ExecutionException {
    Key parsed = Key.make("cars_parsed");
    Key<GLMModel> modelKey = Key.make("cars_model");
    Frame fr = null;
    GLMModel model = null;
    Frame score = null;
    try {
      fr = parse_test_file(parsed, "smalldata/junit/cars.csv");
      GLMParameters params = new GLMParameters(Family.poisson, Family.poisson.defaultLink, new double[]{0}, new double[]{0},0,0);
      params._response_column = "power (hp)";
      // params._response = fr.find(params._response_column);
      params._ignored_columns = new String[]{"name"};
      params._train = parsed;
      params._lambda = new double[]{0};
      params._alpha = new double[]{0};
      model = new GLM( params, modelKey).trainModel().get();
      HashMap<String, Double> coefs = model.coefficients();
      String[] cfs1 = new String[]{"Intercept", "economy (mpg)", "cylinders", "displacement (cc)", "weight (lb)", "0-60 mph (s)", "year"};
      double[] vls1 = new double[]{4.9504805, -0.0095859, -0.0063046, 0.0004392, 0.0001762, -0.0469810, 0.0002891};
      for (int i = 0; i < cfs1.length; ++i)
        assertEquals(vls1[i], coefs.get(cfs1[i]), 1e-4);
      // test gamma
      double[] vls2 = new double[]{8.992e-03, 1.818e-04, -1.125e-04, 1.505e-06, -1.284e-06, 4.510e-04, -7.254e-05};
      score = model.score(fr);
      score.delete();
      model.delete();

      params = new GLMParameters(Family.gamma, Family.gamma.defaultLink, new double[]{0}, new double[]{0},0,0);
      params._response_column = "power (hp)";
      // params._response = fr.find(params._response_column);
      params._ignored_columns = new String[]{"name"};
      params._train = parsed;
      params._lambda = new double[]{0};
      params._beta_epsilon = 1e-5;
      model = new GLM( params, modelKey).trainModel().get();
      coefs = model.coefficients();
      for (int i = 0; i < cfs1.length; ++i)
        assertEquals(vls2[i], coefs.get(cfs1[i]), 1e-4);
      score = model.score(fr);
      model.delete();
      // test gaussian
      double[] vls3 = new double[]{166.95862, -0.00531, -2.46690, 0.12635, 0.02159, -4.66995, -0.85724};
      params = new GLMParameters(Family.gaussian);
      params._response_column = "power (hp)";
      // params._response = fr.find(params._response_column);
      params._ignored_columns = new String[]{"name"};
      params._train = parsed;
      params._lambda = new double[]{0};
      model = new GLM( params, modelKey).trainModel().get();
      coefs = model.coefficients();
      for (int i = 0; i < cfs1.length; ++i)
        assertEquals(vls3[i], coefs.get(cfs1[i]), 1e-4);
      // test scoring
    } finally {
      if (fr != null) fr.delete();
      if (score != null) score.delete();
      if (model != null) model.delete();
<<<<<<< HEAD
      if (job != null) job.remove();
      checkLeakedKeys();
=======
>>>>>>> 6ef6f834
    }
  }

  // Leask xval keys
//  @Test public void testXval() {
//    GLMModel model = null;
//    Frame fr = parse_test_file("smalldata/glm_test/prostate_cat_replaced.csv");
//    Frame score = null;
//    try{
//      Scope.enter();
//      // R results
////      Coefficients:
////        (Intercept)           ID          AGE       RACER2       RACER3        DPROS        DCAPS          PSA          VOL      GLEASON
////          -8.894088     0.001588    -0.009589     0.231777    -0.459937     0.556231     0.556395     0.027854    -0.011355     1.010179
//      String [] cfs1 = new String [] {"Intercept","AGE", "RACE.R2","RACE.R3", "DPROS", "DCAPS", "PSA", "VOL", "GLEASON"};
//      double [] vals = new double [] {-8.14867, -0.01368, 0.32337, -0.38028, 0.55964, 0.49548, 0.02794, -0.01104, 0.97704};
//      GLMParameters params = new GLMParameters(Family.binomial);
//      params._n_folds = 10;
//      params._response_column = "CAPSULE";
//      params._ignored_columns = new String[]{"ID"};
//      params._train = fr._key;
<<<<<<< HEAD
//      params._l2pen = new double[]{0};
//      job = new GLM(Key.make("prostate_model"),"glm test simple poisson",params);
//      model = job.trainModel().get();
=======
//      params._lambda = new double[]{0};
//      model = new GLM(params,Key.make("prostate_model")).trainModel().get();
>>>>>>> 6ef6f834
//      HashMap<String, Double> coefs = model.coefficients();
//      for(int i = 0; i < cfs1.length; ++i)
//        assertEquals(vals[i], coefs.get(cfs1[i]),1e-4);
//      GLMValidation val = model.trainVal();
////      assertEquals(512.3, val.nullDeviance(),1e-1);
////      assertEquals(378.3, val.residualDeviance(),1e-1);
////      assertEquals(396.3, val.AIC(),1e-1);
////      score = model.score(fr);
////
////      hex.ModelMetrics mm = hex.ModelMetrics.getFromDKV(model,fr);
////
////      AUCData adata = mm._aucdata;
////      assertEquals(val.auc(),adata.AUC(),1e-2);
////      GLMValidation val2 = new GLMValidationTsk(params,model._ymu,rank(model.beta())).doAll(new Vec[]{fr.vec("CAPSULE"),score.vec("1")})._val;
////      assertEquals(val.residualDeviance(),val2.residualDeviance(),1e-6);
////      assertEquals(val.nullDeviance(),val2.nullDeviance(),1e-6);
//    } finally {
//      fr.delete();
//      if(model != null)model.delete();
//      if(score != null)score.delete();
//      Scope.exit();
//    }
//  }

  /**
   * Test bounds on prostate dataset, 2 cases :
   * 1) test against known result in glmnet (with elastic net regularization) with elastic net penalty
   * 2) test with no regularization, check the ginfo in the end.
   */
  @Test
  public void testBounds() {
//    glmnet's result:
//    res2 <- glmnet(x=M,y=D$CAPSULE,lower.limits=-.5,upper.limits=.5,family='binomial')
//    res2$beta[,58]
//    AGE        RACE          DPROS       PSA         VOL         GLEASON
//    -0.00616326 -0.50000000  0.50000000  0.03628192 -0.01249324  0.50000000 //    res2$a0[100]
//    res2$a0[58]
//    s57
//    -4.155864
//    lambda = 0.001108, null dev =  512.2888, res dev = 379.7597
    GLMModel model = null;

    Key parsed = Key.make("prostate_parsed");
    Key modelKey = Key.make("prostate_model");

    Frame fr = parse_test_file(parsed, "smalldata/logreg/prostate.csv");
    Key betaConsKey = Key.make("beta_constraints");

    String[] cfs1 = new String[]{"AGE", "RACE", "DPROS", "DCAPS", "PSA", "VOL", "GLEASON", "Intercept"};
    double[] vals = new double[]{-0.006502588, -0.500000000, 0.500000000, 0.400000000, 0.034826559, -0.011661747, 0.500000000, -4.564024};

//    [AGE, RACE, DPROS, DCAPS, PSA, VOL, GLEASON, Intercept]
    FVecTest.makeByteVec(betaConsKey, "names, lower_bounds, upper_bounds\n AGE, -.5, .5\n RACE, -.5, .5\n DCAPS, -.4, .4\n DPROS, -.5, .5 \nPSA, -.5, .5\n VOL, -.5, .5\nGLEASON, -.5, .5");
    Frame betaConstraints = ParseDataset.parse(Key.make("beta_constraints.hex"), betaConsKey);

    try {
      // H2O differs on intercept and race, same residual deviance though
      GLMParameters params = new GLMParameters();
      params._standardize = true;
      params._family = Family.binomial;
      params._beta_constraints = betaConstraints._key;
      params._response_column = "CAPSULE";
      params._ignored_columns = new String[]{"ID"};
      params._train = fr._key;
      params._objective_epsilon = 0;
      params._alpha = new double[]{1};
      params._lambda = new double[]{0.001607};
<<<<<<< HEAD
      params._obj_reg = 1.0/380;
      GLM job = new GLM(modelKey, "glm test simple poisson", params);
      job.trainModel().get();
      assertTrue(job.isDone());
      model = DKV.get(modelKey).get();
=======
      GLM glm = new GLM( params, modelKey);
      model = glm.trainModel().get();
      assertTrue(glm.isStopped());
>>>>>>> 6ef6f834
//      Map<String, Double> coefs =  model.coefficients();
//      for (int i = 0; i < cfs1.length; ++i)
//        assertEquals(vals[i], coefs.get(cfs1[i]), 1e-1);
      ModelMetricsBinomialGLM val = (ModelMetricsBinomialGLM) model._output._training_metrics;
      assertEquals(512.2888, val._nullDev, 1e-1);
      // 388.4952716196743
      assertEquals(388.4686, val._resDev, 5e-1);
      model.delete();
      params._lambda = new double[]{0};
      params._alpha = new double[]{0};
      FVecTest.makeByteVec(betaConsKey, "names, lower_bounds, upper_bounds\n RACE, -.5, .5\n DCAPS, -.4, .4\n DPROS, -.5, .5 \nPSA, -.5, .5\n VOL, -.5, .5");
      betaConstraints = ParseDataset.parse(Key.make("beta_constraints.hex"), betaConsKey);
      glm = new GLM( params, modelKey);
      model = glm.trainModel().get();
      assertTrue(glm.isStopped());
      double[] beta = model.beta();
      System.out.println("beta = " + Arrays.toString(beta));
      fr.add("CAPSULE", fr.remove("CAPSULE"));
      fr.remove("ID").remove();
      DKV.put(fr._key, fr);
      // now check the ginfo
      DataInfo dinfo = new DataInfo(fr, null, 1, true, TransformType.NONE, DataInfo.TransformType.NONE, true, false, false, false, false, false);
<<<<<<< HEAD
      GLMGradientTask lt = new GLMBinomialGradientTask(null,dinfo,params,0,beta).doAll(dinfo._adaptedFrame);
=======
      LBFGS_LogisticGradientTask lt = (LBFGS_LogisticGradientTask)new LBFGS_LogisticGradientTask(dinfo,params,0,beta,1.0/380.0, true).doAll(dinfo._adaptedFrame);
>>>>>>> 6ef6f834
      double [] grad = lt._gradient;
      String [] names = model.dinfo().coefNames();
      BufferedString tmpStr = new BufferedString();
      outer:
      for (int i = 0; i < names.length; ++i) {
        for (int j = 0; j < betaConstraints.numRows(); ++j) {
          if (betaConstraints.vec("names").atStr(tmpStr, j).toString().equals(names[i])) {
            if (Math.abs(beta[i] - betaConstraints.vec("lower_bounds").at(j)) < 1e-4 || Math.abs(beta[i] - betaConstraints.vec("upper_bounds").at(j)) < 1e-4) {
              continue outer;
            }
          }
        }
        assertEquals(0, grad[i], 1e-2);
      }
    } finally {
      fr.delete();
      betaConstraints.delete();
      if (model != null) model.delete();
    }
  }

  @Test
  public void testCoordinateDescent_airlines() {
    GLMModel model = null;

    Key parsed = Key.make("airlines_parsed");
    Key<GLMModel> modelKey = Key.make("airlines_model");

    Frame fr = parse_test_file(parsed, "smalldata/airlines/AirlinesTrain.csv.zip");

    try {
      // H2O differs on intercept and race, same residual deviance though
      GLMParameters params = new GLMParameters();
      params._standardize = true;
      params._family = Family.binomial;
      params._solver = Solver.COORDINATE_DESCENT_NAIVE;
      params._response_column = "IsDepDelayed";
      params._ignored_columns = new String[]{"IsDepDelayed_REC"};
      params._train = fr._key;
      GLM glm = new GLM( params, modelKey);
      model = glm.trainModel().get();
      assertTrue(glm.isStopped());
      System.out.println(model._output._training_metrics);

    } finally {
      fr.delete();
      if (model != null) model.delete();
    }
  }

  @Test
  public void testCoordinateDescent_airlines_CovUpdates() {
    GLMModel model = null;

    Key parsed = Key.make("airlines_parsed");
    Key<GLMModel> modelKey = Key.make("airlines_model");

    Frame fr = parse_test_file(parsed, "smalldata/airlines/AirlinesTrain.csv.zip");

    try {
      // H2O differs on intercept and race, same residual deviance though
      GLMParameters params = new GLMParameters();
      params._standardize = true;
      params._family = Family.binomial;
      params._solver = Solver.COORDINATE_DESCENT;
      params._response_column = "IsDepDelayed";
      params._ignored_columns = new String[]{"IsDepDelayed_REC"};
      params._train = fr._key;
      GLM glm = new GLM( params, modelKey);
      model = glm.trainModel().get();
      assertTrue(glm.isStopped());
      System.out.println(model._output._training_metrics);

    } finally {
      fr.delete();
      if (model != null) model.delete();
    }
  }

  @Test
  public void testCoordinateDescent_anomaly() {
    GLMModel model = null;
    Key parsed = Key.make("anomaly_parsed");
    Key<GLMModel> modelKey = Key.make("anomaly_model");

    Frame fr = parse_test_file(parsed, "smalldata/anomaly/ecg_discord_train.csv");

    try {
      // H2O differs on intercept and race, same residual deviance though
      GLMParameters params = new GLMParameters();
      params._standardize = true;
      params._family = Family.gaussian;
      params._solver = Solver.COORDINATE_DESCENT_NAIVE;
      params._response_column = "C1";
      params._train = fr._key;
      GLM glm = new GLM( params, modelKey);
      model = glm.trainModel().get();
      assertTrue(glm.isStopped());
      System.out.println(model._output._training_metrics);

    } finally {
      fr.delete();
      if (model != null) model.delete();
    }
  }


  @Test
  public void testCoordinateDescent_anomaly_CovUpdates() {
    GLMModel model = null;
    Key parsed = Key.make("anomaly_parsed");
    Key<GLMModel> modelKey = Key.make("anomaly_model");

    Frame fr = parse_test_file(parsed, "smalldata/anomaly/ecg_discord_train.csv");

    try {
      // H2O differs on intercept and race, same residual deviance though
      GLMParameters params = new GLMParameters();
      params._standardize = true;
      params._family = Family.gaussian;
      params._solver = Solver.COORDINATE_DESCENT;
      params._response_column = "C1";
      params._train = fr._key;
      GLM glm = new GLM( params, modelKey);
      model = glm.trainModel().get();
      assertTrue(glm.isStopped());
      System.out.println(model._output._training_metrics);

    } finally {
      fr.delete();
      if (model != null) model.delete();
    }
  }


  @Test
  public void testProximal() {
//    glmnet's result:
//    res2 <- glmnet(x=M,y=D$CAPSULE,lower.limits=-.5,upper.limits=.5,family='binomial')
//    res2$beta[,58]
//    AGE        RACE          DPROS       PSA         VOL         GLEASON
//    -0.00616326 -0.50000000  0.50000000  0.03628192 -0.01249324  0.50000000 //    res2$a0[100]
//    res2$a0[58]
//    s57
//    -4.155864
//    lambda = 0.001108, null dev =  512.2888, res dev = 379.7597
    Key parsed = Key.make("prostate_parsed");
    Key<GLMModel> modelKey = Key.make("prostate_model");
    GLMModel model = null;

    Frame fr = parse_test_file(parsed, "smalldata/logreg/prostate.csv");
    fr.remove("ID").remove();
    DKV.put(fr._key, fr);
    Key betaConsKey = Key.make("beta_constraints");

    FVecTest.makeByteVec(betaConsKey, "names, beta_given, rho\n AGE, 0.1, 1\n RACE, -0.1, 1 \n DPROS, 10, 1 \n DCAPS, -10, 1 \n PSA, 0, 1\n VOL, 0, 1\nGLEASON, 0, 1\n Intercept, 0, 0 \n");
    Frame betaConstraints = ParseDataset.parse(Key.make("beta_constraints.hex"), betaConsKey);
    try {
      // H2O differs on intercept and race, same residual deviance though
      GLMParameters params = new GLMParameters();
      params._standardize = false;
      params._family = Family.binomial;
      params._beta_constraints = betaConstraints._key;
      params._response_column = "CAPSULE";
      params._ignored_columns = new String[]{"ID"};
      params._train = fr._key;
      params._alpha = new double[]{0};
      params._lambda = new double[]{0};
<<<<<<< HEAD
      params._obj_reg = 1.0/380;
      GLM job = new GLM(modelKey, "glm test simple poisson", params);
      job.trainModel().get();
      model = DKV.get(modelKey).get();
=======
      GLM glm = new GLM( params, modelKey);
      model = glm.trainModel().get();
>>>>>>> 6ef6f834

      double[] beta_1 = model.beta();
      params._solver = Solver.L_BFGS;
      params._max_iterations = 1000;
      glm = new GLM( params, modelKey);
      model = glm.trainModel().get();
      fr.add("CAPSULE", fr.remove("CAPSULE"));
      // now check the ginfo
      DataInfo dinfo = new DataInfo(fr, null, 1, true, TransformType.NONE, DataInfo.TransformType.NONE, true, false, false, false, false, false);
<<<<<<< HEAD
      GLMGradientTask lt = new GLMBinomialGradientTask(null,dinfo, params, 0, beta_1).doAll(dinfo._adaptedFrame);
=======
      // todo: remove, result from h2o.1
      // beta = new double[]{0.06644411112189823, -0.11172826074033719, 9.77360531534266, -9.972691681370678, 0.24664516432994327, -0.12369381230741447, 0.11330593275731994, -19.64465932744036};
      LBFGS_LogisticGradientTask lt = (LBFGS_LogisticGradientTask) new LBFGS_LogisticGradientTask(dinfo, params, 0, beta_1, 1.0 / 380.0,true).doAll(dinfo._adaptedFrame);
      new GLMGradientTask(dinfo, params, 0, beta_1, 1.0 / 380, true, null).doAll(dinfo._adaptedFrame);
>>>>>>> 6ef6f834
      double[] grad = lt._gradient;
      for (int i = 0; i < beta_1.length; ++i)
        assertEquals(0, grad[i] + betaConstraints.vec("rho").at(i) * (beta_1[i] - betaConstraints.vec("beta_given").at(i)), 1e-4);
    } finally {
      betaConstraints.delete();
      fr.delete();
      if (model != null) model.delete();
    }
  }


//  // test categorical autoexpansions, run on airlines which has several categorical columns,
//  // once on explicitly expanded data, once on h2o autoexpanded and compare the results
//  @Test public void testSparseCategoricals() {
//    GLMModel model1 = null, model2 = null, model3 = null, model4 = null;
//
//    Frame frMM = parse_test_file("smalldata/glm_tets/train-2.csv");
//
////    Vec xy = frG.remove("xy");
//    frMM.remove("").remove();
//    frMM.add("IsDepDelayed", frMM.remove("IsDepDelayed"));
//    DKV.put(frMM._key,frMM);
//    Frame fr = parse_test_file("smalldata/airlines/AirlinesTrain.csv.zip"), res = null;
//    //  Distance + Origin + Dest + UniqueCarrier
//    String [] ignoredCols = new String[]{"fYear", "fMonth", "fDayofMonth", "fDayOfWeek", "DepTime","ArrTime","IsDepDelayed_REC"};
//    try{
//      Scope.enter();
//      GLMParameters params = new GLMParameters(Family.gaussian);
//      params._response_column = "IsDepDelayed";
//      params._ignored_columns = ignoredCols;
//      params._train = fr._key;
//      params._l2pen = new double[]{1e-5};
//      params._standardize = false;
//      model1 = new GLM(params,glmkey("airlines_cat_nostd")).trainModel().get();
//      Frame score1 = model1.score(fr);
//      ModelMetricsRegressionGLM mm = (ModelMetricsRegressionGLM) ModelMetrics.getFromDKV(model1, fr);
//      Assert.assertEquals(model1.validation().residual_deviance, mm._resDev, 1e-4);
//      System.out.println("NDOF = " + model1.validation().nullDOF() + ", numRows = " + score1.numRows());
//      Assert.assertEquals(model1.validation().residual_deviance, mm._MSE * score1.numRows(), 1e-4);
//      mm.remove();
//      res = model1.score(fr);
//      // Build a POJO, validate same results
//      Assert.assertTrue(model1.testJavaScoring(fr, res, 1e-15));
//
//      params._train = frMM._key;
//      params._ignored_columns = new String[]{"X"};
//      model2 = new GLM(params,glmkey("airlines_mm")).trainModel().get();
//      params._standardize = true;
//      params._train = frMM._key;
//      params._use_all_factor_levels = true;
//      // test the gram
//      DataInfo dinfo = new DataInfo(Key.make(),frMM, null, 1, true, DataInfo.TransformType.STANDARDIZE, DataInfo.TransformType.NONE, true);
//      GLMIterationTask glmt = new GLMIterationTask(null,dinfo,1e-5,params,false,null,0,null, null).doAll(dinfo._adaptedFrame);
//      for(int i = 0; i < glmt._xy.length; ++i) {
//        for(int j = 0; j <= i; ++j ) {
//          assertEquals(frG.vec(j).at(i), glmt._gram.get(i, j), 1e-5);
//        }
//        assertEquals(xy.at(i), glmt._xy[i], 1e-5);
//      }
//      frG.delete();
//      xy.remove();
//      params._standardize = true;
//      params._family = Family.binomial;
//      params._link = Link.logit;
//      model3 = new GLM(params,glmkey("airlines_mm")).trainModel().get();
//      params._train = fr._key;
//      params._ignored_columns = ignoredCols;
//      model4 = new GLM(params,glmkey("airlines_mm")).trainModel().get();
//      assertEquals(model3.validation().null_deviance,model4.validation().nullDeviance(),1e-4);
//      assertEquals(model4.validation().residual_deviance, model3.validation().residualDeviance(), model3.validation().null_deviance * 1e-3);
//      HashMap<String, Double> coefs1 = model1.coefficients();
//      HashMap<String, Double> coefs2 = model2.coefficients();
//      GLMValidation val1 = model1.validation();
//      GLMValidation val2 = model2.validation();
//      // compare against each other
//      for(String s:coefs2.keySet()) {
//        String s1 = s;
//        if(s.startsWith("Origin"))
//          s1 = "Origin." + s.substring(6);
//        if(s.startsWith("Dest"))
//          s1 = "Dest." + s.substring(4);
//        if(s.startsWith("UniqueCarrier"))
//          s1 = "UniqueCarrier." + s.substring(13);
//        assertEquals("coeff " + s1 + " differs, " + coefs1.get(s1) + " != " + coefs2.get(s), coefs1.get(s1), coefs2.get(s),1e-4);
//        DKV.put(frMM._key,frMM); // update the frame in the KV after removing the vec!
//      }
//      assertEquals(val1.nullDeviance(), val2.nullDeviance(),1e-4);
//      assertEquals(val1.residualDeviance(), val2.residualDeviance(),1e-4);
//      assertEquals(val1._aic, val2._aic,1e-2);
//      // compare result against glmnet
//      assertEquals(5336.918,val1.residualDeviance(),1);
//      assertEquals(6051.613,val1.nullDeviance(),1);
//
//
//      // lbfgs
////      params._solver = Solver.L_BFGS;
////      params._train = fr._key;
<<<<<<< HEAD
////      params._l2pen = new double[]{.3};
////      job = new GLM(Key.make("lbfgs_cat"),"lbfgs glm built over categorical columns",params);
////      model3 = job.trainModel().get();
=======
////      params._lambda = new double[]{.3};
////      model3 = new GLM(params,glmkey("lbfgs_cat")).trainModel().get();
>>>>>>> 6ef6f834
////      params._train = frMM._key;
////      model4 = new GLM(params,glmkey("lbfgs_mm")).trainModel().get();
////      HashMap<String, Double> coefs3 = model3.coefficients();
////      HashMap<String, Double> coefs4 = model4.coefficients();
////      // compare against each other
////      for(String s:coefs4.keySet()) {
////        String s1 = s;
////        if(s.startsWith("Origin"))
////          s1 = "Origin." + s.substring(6);
////        if(s.startsWith("Dest"))
////          s1 = "Dest." + s.substring(4);
////        if(s.startsWith("UniqueCarrier"))
////          s1 = "UniqueCarrier." + s.substring(13);
////        assertEquals("coeff " + s1 + " differs, " + coefs3.get(s1) + " != " + coefs4.get(s), coefs3.get(s1), coefs4.get(s),1e-4);
////      }
//
//    } finally {
//      fr.delete();
//      frMM.delete();
//      if(res != null)res.delete();
//      if(model1 != null)model1.delete();
//      if(model2 != null)model2.delete();
//      if(model3 != null)model3.delete();
//      if(model4 != null)model4.delete();
////      if(score != null)score.delete();
//      Scope.exit();
//    }
//  }

  /**
   * Test we get correct gram on dataset which contains categoricals and sparse and dense numbers
   */
  @Test
  public void testSparseGramComputation() {
    Random rnd = new Random(123456789l);
    double[] d0 = MemoryManager.malloc8d(1000);
    double[] d1 = MemoryManager.malloc8d(1000);
    double[] d2 = MemoryManager.malloc8d(1000);
    double[] d3 = MemoryManager.malloc8d(1000);
    double[] d4 = MemoryManager.malloc8d(1000);
    double[] d5 = MemoryManager.malloc8d(1000);
    double[] d6 = MemoryManager.malloc8d(1000);
    double[] d7 = MemoryManager.malloc8d(1000);
    double[] d8 = MemoryManager.malloc8d(1000);
    double[] d9 = MemoryManager.malloc8d(1000);

    long[] c1 = MemoryManager.malloc8(1000);
    long[] c2 = MemoryManager.malloc8(1000);
    String[] dom = new String[]{"a", "b", "c", "d", "e", "f", "g", "h", "i", "j", "k", "l", "m", "n", "o", "p", "q", "r", "s", "t", "u", "v", "w", "x", "y", "z"};
    for (int i = 0; i < d1.length; ++i) {
      c1[i] = rnd.nextInt(dom.length);
      c2[i] = rnd.nextInt(dom.length);
      d0[i] = rnd.nextDouble();
      d1[i] = rnd.nextDouble();
    }
    for (int i = 0; i < 30; ++i) {
      d2[rnd.nextInt(d2.length)] = rnd.nextDouble();
      d3[rnd.nextInt(d2.length)] = rnd.nextDouble();
      d4[rnd.nextInt(d2.length)] = rnd.nextDouble();
      d5[rnd.nextInt(d2.length)] = rnd.nextDouble();
      d6[rnd.nextInt(d2.length)] = rnd.nextDouble();
      d7[rnd.nextInt(d2.length)] = rnd.nextDouble();
      d8[rnd.nextInt(d2.length)] = rnd.nextDouble();
      d9[rnd.nextInt(d2.length)] = 1;
    }
    Vec.VectorGroup vg_1 = Vec.VectorGroup.VG_LEN1;
    Vec v01 = Vec.makeVec(c1, dom, vg_1.addVec());
    Vec v02 = Vec.makeVec(c2, dom,vg_1.addVec());
    Vec v03 = Vec.makeVec(d0, vg_1.addVec());
    Vec v04 = Vec.makeVec(d1, vg_1.addVec());
    Vec v05 = Vec.makeVec(d2, vg_1.addVec());
    Vec v06 = Vec.makeVec(d3, vg_1.addVec());
    Vec v07 = Vec.makeVec(d4, vg_1.addVec());
    Vec v08 = Vec.makeVec(d5, vg_1.addVec());
    Vec v09 = Vec.makeVec(d6, vg_1.addVec());
    Vec v10 = Vec.makeVec(d7, vg_1.addVec());
    Vec v11 = Vec.makeVec(d8, vg_1.addVec());
    Vec v12 = Vec.makeVec(d9, vg_1.addVec());

    Frame f = new Frame(Key.make("TestData"), null, new Vec[]{v01, v02, v03, v04, v05, v05, v06, v07, v08, v09, v10, v11, v12});
    DKV.put(f);
    DataInfo dinfo = new DataInfo(f, null, 1, true, DataInfo.TransformType.STANDARDIZE, DataInfo.TransformType.NONE, true, false, false, false, false, false);
    GLMParameters params = new GLMParameters(Family.gaussian);
    //                              public  GLMIterationTask(Key jobKey, DataInfo dinfo, GLMWeightsFun glmw,double [] beta, double lambda) {
    final GLMIterationTask glmtSparse = new GLMIterationTask(null, dinfo, new GLMWeightsFun(params), null).setSparse(true).doAll(dinfo._adaptedFrame);
    final GLMIterationTask glmtDense = new GLMIterationTask(null, dinfo, new GLMWeightsFun(params), null).setSparse(false).doAll(dinfo._adaptedFrame);
    for (int i = 0; i < glmtDense._xy.length; ++i) {
      for (int j = 0; j <= i; ++j) {
        assertEquals(glmtDense._gram.get(i, j), glmtSparse._gram.get(i, j), 1e-8);
      }
      assertEquals(glmtDense._xy[i], glmtSparse._xy[i], 1e-8);
    }
    final double[] beta = MemoryManager.malloc8d(dinfo.fullN() + 1);
    // now do the same but weighted, use LSM solution as beta to generate meaningfull weights
    H2O.submitTask(new H2OCountedCompleter() {
      @Override
<<<<<<< HEAD
      protected void compute2() {
//        new GLM.GramSolver(glmtDense._gram, glmtDense._xy, true, 1e-5, 0, null, null, 0, null, null).solve(null, beta);
=======
      public void compute2() {
        new GLM.GramSolver(glmtDense._gram, glmtDense._xy, true, 1e-5, 0, null, null, 0, null, null).solve(null, beta);
>>>>>>> 6ef6f834
        tryComplete();
      }
    }).join();
    final GLMIterationTask glmtSparse2 = new GLMIterationTask(null, dinfo, new GLMWeightsFun(params), beta).setSparse(true).doAll(dinfo._adaptedFrame);
    final GLMIterationTask glmtDense2 = new GLMIterationTask(null, dinfo, new GLMWeightsFun(params), beta).setSparse(false).doAll(dinfo._adaptedFrame);
    for (int i = 0; i < glmtDense2._xy.length; ++i) {
      for (int j = 0; j <= i; ++j) {
        assertEquals(glmtDense2._gram.get(i, j), glmtSparse2._gram.get(i, j), 1e-8);
      }
      assertEquals(glmtDense2._xy[i], glmtSparse2._xy[i], 1e-8);
    }
    dinfo.remove();
    f.delete();
  }

  // test categorical autoexpansions, run on airlines which has several categorical columns,
  // once on explicitly expanded data, once on h2o autoexpanded and compare the results
  @Test
  public void testAirlines() {
    GLMModel model1 = null, model2 = null, model3 = null, model4 = null;
    Frame frMM = parse_test_file(Key.make("AirlinesMM"), "smalldata/airlines/AirlinesTrainMM.csv.zip");
    Frame frG = parse_test_file(Key.make("gram"), "smalldata/airlines/gram_std.csv", true);
    Vec xy = frG.remove("xy");
    frMM.remove("C1").remove();
    frMM.add("IsDepDelayed", frMM.remove("IsDepDelayed"));
    DKV.put(frMM._key, frMM);
    Frame fr = parse_test_file(Key.make("Airlines"), "smalldata/airlines/AirlinesTrain.csv.zip"), res = null;
    //  Distance + Origin + Dest + UniqueCarrier
    String[] ignoredCols = new String[]{"fYear", "fMonth", "fDayofMonth", "fDayOfWeek", "DepTime", "ArrTime", "IsDepDelayed_REC"};
    try {
      Scope.enter();
      GLMParameters params = new GLMParameters(Family.gaussian);
      params._response_column = "IsDepDelayed";
      params._ignored_columns = ignoredCols;
      params._train = fr._key;
      params._lambda = new double[]{0};
      params._alpha = new double[]{0};
      params._standardize = false;
<<<<<<< HEAD
      params._use_all_factor_levels = false;
      job = new GLM(Key.make("airlines_cat_nostd"), "Airlines with auto-expanded categoricals, no standardization", params);
      model1 = job.trainModel().get();
=======
      model1 = new GLM(params,glmkey("airlines_cat_nostd")).trainModel().get();
>>>>>>> 6ef6f834
      Frame score1 = model1.score(fr);
      ModelMetricsRegressionGLM mm = (ModelMetricsRegressionGLM) ModelMetrics.getFromDKV(model1, fr);
      Assert.assertEquals(((ModelMetricsRegressionGLM) model1._output._training_metrics)._resDev, mm._resDev, 1e-4);
      Assert.assertEquals(((ModelMetricsRegressionGLM) model1._output._training_metrics)._resDev, mm._MSE * score1.numRows(), 1e-4);
      score1.delete();
      mm.remove();
      res = model1.score(fr);
      // Build a POJO, validate same results
      Assert.assertTrue(model1.testJavaScoring(fr, res, 1e-15));
      params._train = frMM._key;
      params._ignored_columns = new String[]{"X"};
<<<<<<< HEAD
      job = new GLM(Key.make("airlines_mm"), "Airlines with pre-expanded (mode.matrix) categoricals, no standardization", params);
      model2 = job.trainModel().get();

      HashMap<String, Double> coefs1 = model1.coefficients();
      HashMap<String, Double> coefs2 = model2.coefficients();
      boolean failed = false;
      // compare against each other
      for (String s : coefs2.keySet()) {
        String s1 = s;
        if (s.startsWith("Origin"))
          s1 = "Origin." + s.substring(6);
        if (s.startsWith("Dest"))
          s1 = "Dest." + s.substring(4);
        if (s.startsWith("UniqueCarrier"))
          s1 = "UniqueCarrier." + s.substring(13);
        if(Math.abs(coefs1.get(s1) - coefs2.get(s)) > 1e-4) {
          System.out.println("coeff " + s1 + " differs, " + coefs1.get(s1) + " != " + coefs2.get(s));
          failed = true;
        }
//        assertEquals("coeff " + s1 + " differs, " + coefs1.get(s1) + " != " + coefs2.get(s), coefs1.get(s1), coefs2.get(s), 1e-4);
      }
      assertFalse(failed);
=======
      model2 = new GLM( params,glmkey("airlines_mm")).trainModel().get();
>>>>>>> 6ef6f834
      params._standardize = true;
      params._train = frMM._key;
      params._use_all_factor_levels = true;
      // test the gram
      DataInfo dinfo = new DataInfo(frMM, null, 1, true, DataInfo.TransformType.STANDARDIZE, DataInfo.TransformType.NONE, true, false, false, false, false, false);
<<<<<<< HEAD
      GLMIterationTask glmt = new GLMIterationTask(null, dinfo, new GLMWeightsFun(params), null).doAll(dinfo._adaptedFrame);
=======
      GLMIterationTask glmt = new GLMIterationTask(null,dinfo,1e-5,params,false,null,0, true, null).doAll(dinfo._adaptedFrame);
>>>>>>> 6ef6f834
      for(int i = 0; i < glmt._xy.length; ++i) {
        for(int j = 0; j <= i; ++j ) {
          assertEquals(frG.vec(j).at(i), glmt._gram.get(i, j), 1e-5);
        }
        assertEquals(xy.at(i), glmt._xy[i], 1e-5);
      }
      xy.remove();
      params = (GLMParameters) params.clone();
      params._standardize = false;
      params._family = Family.binomial;
      params._link = Link.logit;
<<<<<<< HEAD
      job = new GLM(Key.make("airlines_mm"), "Airlines with pre-expanded (mode.matrix) categoricals", params);
      model3 = job.trainModel().get();
      params._train = fr._key;
      params._ignored_columns = ignoredCols;
      job = new GLM(Key.make("airlines_mm"), "Airlines with categoricals", params);
      model4 = job.trainModel().get();
=======
      model3 = new GLM( params,glmkey("airlines_mm")).trainModel().get();
      params._train = fr._key;
      params._ignored_columns = ignoredCols;
      model4 = new GLM( params,glmkey("airlines_mm")).trainModel().get();
>>>>>>> 6ef6f834
      assertEquals(nullDeviance(model3), nullDeviance(model4), 1e-4);
      assertEquals(residualDeviance(model4), residualDeviance(model3), nullDeviance(model3) * 1e-3);

      assertEquals(nullDeviance(model1), nullDeviance(model2), 1e-4);
      assertEquals(residualDeviance(model1), residualDeviance(model2), 1e-4);
//      assertEquals(val1._aic, val2._aic,1e-2);
      // compare result against glmnet
      assertEquals(5336.918, residualDeviance(model1), 1);
      assertEquals(6051.613, nullDeviance(model2), 1);


      // lbfgs
//      params._solver = Solver.L_BFGS;
//      params._train = fr._key;
<<<<<<< HEAD
//      params._l2pen = new double[]{.3};
//      job = new GLM(Key.make("lbfgs_cat"),"lbfgs glm built over categorical columns",params);
//      model3 = job.trainModel().get();
=======
//      params._lambda = new double[]{.3};
//      model3 = new GLM(params,glmkey("lbfgs_cat")).trainModel().get();
>>>>>>> 6ef6f834
//      params._train = frMM._key;
//      mdoel4 = new GLM(params,glmkey("lbfgs_mm")).trainModel().get();
//      HashMap<String, Double> coefs3 = model3.coefficients();
//      HashMap<String, Double> coefs4 = model4.coefficients();
//      // compare against each other
//      for(String s:coefs4.keySet()) {
//        String s1 = s;
//        if(s.startsWith("Origin"))
//          s1 = "Origin." + s.substring(6);
//        if(s.startsWith("Dest"))
//          s1 = "Dest." + s.substring(4);
//        if(s.startsWith("UniqueCarrier"))
//          s1 = "UniqueCarrier." + s.substring(13);
//        assertEquals("coeff " + s1 + " differs, " + coefs3.get(s1) + " != " + coefs4.get(s), coefs3.get(s1), coefs4.get(s),1e-4);
//      }

    } finally {
      fr.delete();
      frMM.delete();
      frG.delete();

      if (res != null) res.delete();
      if (model1 != null) model1.delete();
      if (model2 != null) model2.delete();
      if (model3 != null) model3.delete();
      if (model4 != null) model4.delete();
//      if(score != null)score.delete();
      Scope.exit();
    }
  }


  // test categorical autoexpansions, run on airlines which has several categorical columns,
  // once on explicitly expanded data, once on h2o autoexpanded and compare the results
  @Test
  public void test_COD_Airlines_SingleLambda() {
    GLMModel model1 = null;
    Frame fr = parse_test_file(Key.make("Airlines"), "smalldata/airlines/AirlinesTrain.csv.zip"); //  Distance + Origin + Dest + UniqueCarrier
    String[] ignoredCols = new String[]{"IsDepDelayed_REC"};
    try {
      Scope.enter();
      GLMParameters params = new GLMParameters(Family.binomial);
      params._response_column = "IsDepDelayed";
      params._ignored_columns = ignoredCols;
      params._train = fr._key;
      params._valid = fr._key;
      params._lambda = new double[] {0.01};//null; //new double[]{0.02934};//{0.02934494}; // null;
      params._alpha = new double[]{1};
      params._standardize = false;
      params._solver = Solver.COORDINATE_DESCENT_NAIVE;
      params._lambda_search = true;
      params._nlambdas = 5;
      GLM glm = new GLM( params,glmkey("airlines_cat_nostd")); 
      model1 = glm.trainModel().get();
      double [] beta = model1.beta();
      double l1pen = ArrayUtils.l1norm(beta,true);
      double l2pen = ArrayUtils.l2norm2(beta,true);
      //System.out.println( " lambda min " + params._l2pen[params._l2pen.length-1] );
      //System.out.println( " lambda_max " + model1._lambda_max);
      //System.out.println(" intercept " + beta[beta.length-1]);
<<<<<<< HEAD
//      double objective = model1._output._training_metrics./model1._nobs +
//              params._l2pen[params._l2pen.length-1]*params._alpha[0]*l1pen + params._l2pen[params._l2pen.length-1]*(1-params._alpha[0])*l2pen/2  ;
//      System.out.println( " objective value " + objective);
//      assertEquals(0.670921, objective,1e-4);
=======
      double objective = glm.likelihood()/model1._nobs +
              params._lambda[params._lambda.length-1]*params._alpha[0]*l1pen + params._lambda[params._lambda.length-1]*(1-params._alpha[0])*l2pen/2  ;
      System.out.println( " objective value " + objective);
      assertEquals(0.670921, objective,1e-4);
>>>>>>> 6ef6f834
    } finally {
      fr.delete();
      if (model1 != null) model1.delete();
    }
  }


  @Test
  public void test_COD_Airlines_SingleLambda_CovUpdates() {
    GLMModel model1 = null;
    Frame fr = parse_test_file(Key.make("Airlines"), "smalldata/airlines/AirlinesTrain.csv.zip"); //  Distance + Origin + Dest + UniqueCarrier
    String[] ignoredCols = new String[]{"IsDepDelayed_REC"};
    try {
      Scope.enter();
      GLMParameters params = new GLMParameters(Family.binomial);
      params._response_column = "IsDepDelayed";
      params._ignored_columns = ignoredCols;
      params._train = fr._key;
      params._valid = fr._key;
      params._lambda = new double[] {0.01};//null; //new double[]{0.02934};//{0.02934494}; // null;
      params._alpha = new double[]{1};
      params._standardize = false;
      params._solver = Solver.COORDINATE_DESCENT;
      params._lambda_search = true;
      GLM glm = new GLM( params,glmkey("airlines_cat_nostd"));
      model1 = glm.trainModel().get();
      double [] beta = model1.beta();
      double l1pen = ArrayUtils.l1norm(beta,true);
      double l2pen = ArrayUtils.l2norm2(beta,true);
<<<<<<< HEAD
//      double objective = job.likelihood()/model1._nobs +
//              params._l2pen[params._l2pen.length-1]*params._alpha[0]*l1pen + params._l2pen[params._l2pen.length-1]*(1-params._alpha[0])*l2pen/2  ;
//      System.out.println( " objective value " + objective);
//      assertEquals(0.670921, objective,1e-2);
=======
      double objective = glm.likelihood()/model1._nobs +
              params._lambda[params._lambda.length-1]*params._alpha[0]*l1pen + params._lambda[params._lambda.length-1]*(1-params._alpha[0])*l2pen/2  ;
      System.out.println( " objective value " + objective);
      assertEquals(0.670921, objective,1e-2);
>>>>>>> 6ef6f834
    } finally {
      fr.delete();
      if (model1 != null) model1.delete();
    }
  }


  @Test
  public void test_COD_Airlines_LambdaSearch() {
    GLMModel model1 = null;
    Frame fr = parse_test_file(Key.make("Airlines"), "smalldata/airlines/AirlinesTrain.csv.zip"); //  Distance + Origin + Dest + UniqueCarrier
    String[] ignoredCols = new String[]{"IsDepDelayed_REC"};
    try {
      Scope.enter();
      GLMParameters params = new GLMParameters(Family.binomial);
      params._response_column = "IsDepDelayed";
      params._ignored_columns = ignoredCols;
      params._train = fr._key;
      params._valid = fr._key;
      params._lambda = null; // new double [] {0.25};
      params._alpha = new double[]{1};
      params._standardize = false;
      params._solver = Solver.COORDINATE_DESCENT_NAIVE;//IRLSM
      params._lambda_search = true;
      params._nlambdas = 5;
      GLM glm = new GLM( params,glmkey("airlines_cat_nostd"));
      model1 = glm.trainModel().get();
      GLMModel.Submodel sm = model1._output._submodels[model1._output._submodels.length-1];
      double [] beta = sm.beta;
      System.out.println("lambda " + sm.lambda_value);
      double l1pen = ArrayUtils.l1norm(beta,true);
      double l2pen = ArrayUtils.l2norm2(beta,true);
<<<<<<< HEAD
//      double objective = job.likelihood()/model1._nobs + // gives likelihood of the last lambda
//              params._l2pen[params._l2pen.length-1]*params._alpha[0]*l1pen + params._l2pen[params._l2pen.length-1]*(1-params._alpha[0])*l2pen/2  ;
//      assertEquals(0.65689, objective,1e-4);
=======
      double objective = glm.likelihood()/model1._nobs + // gives likelihood of the last lambda
              params._lambda[params._lambda.length-1]*params._alpha[0]*l1pen + params._lambda[params._lambda.length-1]*(1-params._alpha[0])*l2pen/2  ;
      assertEquals(0.65689, objective,1e-4);
>>>>>>> 6ef6f834
    } finally {
      fr.delete();
      if (model1 != null) model1.delete();
    }
  }


  @Test
  public void test_COD_Airlines_LambdaSearch_CovUpdates() {
    GLMModel model1 = null;
    Frame fr = parse_test_file(Key.make("Airlines"), "smalldata/airlines/AirlinesTrain.csv.zip"); //  Distance + Origin + Dest + UniqueCarrier
    String[] ignoredCols = new String[]{"IsDepDelayed_REC"};
    try {
      Scope.enter();
      GLMParameters params = new GLMParameters(Family.binomial);
      params._response_column = "IsDepDelayed";
      params._ignored_columns = ignoredCols;
      params._train = fr._key;
      params._valid = fr._key;
      params._lambda = null; // new double [] {0.25};
      params._alpha = new double[]{1};
      params._standardize = false;
      params._solver = Solver.COORDINATE_DESCENT;
      params._lambda_search = true;
      params._nlambdas = 5;
      GLM glm = new GLM( params,glmkey("airlines_cat_nostd"));
      model1 = glm.trainModel().get();
      GLMModel.Submodel sm = model1._output._submodels[model1._output._submodels.length-1];
      double [] beta = sm.beta;
      System.out.println("lambda " + sm.lambda_value);
      double l1pen = ArrayUtils.l1norm(beta,true);
      double l2pen = ArrayUtils.l2norm2(beta,true);
<<<<<<< HEAD
//      double objective = job.likelihood()/model1._nobs + // gives likelihood of the last lambda
//              params._l2pen[params._l2pen.length-1]*params._alpha[0]*l1pen + params._l2pen[params._l2pen.length-1]*(1-params._alpha[0])*l2pen/2  ;
//      assertEquals(0.65689, objective,1e-4);
=======
      double objective = glm.likelihood()/model1._nobs + // gives likelihood of the last lambda
              params._lambda[params._lambda.length-1]*params._alpha[0]*l1pen + params._lambda[params._lambda.length-1]*(1-params._alpha[0])*l2pen/2  ;
      assertEquals(0.65689, objective,1e-4);
>>>>>>> 6ef6f834
    } finally {
      fr.delete();
      if (model1 != null) model1.delete();
    }
  }


  public static double residualDeviance(GLMModel m) {
    if (m._parms._family == Family.binomial) {
      ModelMetricsBinomialGLM metrics = (ModelMetricsBinomialGLM) m._output._training_metrics;
      return metrics._resDev;
    } else {
      ModelMetricsRegressionGLM metrics = (ModelMetricsRegressionGLM) m._output._training_metrics;
      return metrics._resDev;
    }
  }
  public static double residualDevianceTest(GLMModel m) {
    if(m._parms._family == Family.binomial) {
      ModelMetricsBinomialGLM metrics = (ModelMetricsBinomialGLM)m._output._validation_metrics;
      return metrics._resDev;
    } else {
      ModelMetricsRegressionGLM metrics = (ModelMetricsRegressionGLM)m._output._validation_metrics;
      return metrics._resDev;
    }
  }
  public static double nullDevianceTest(GLMModel m) {
    if(m._parms._family == Family.binomial) {
      ModelMetricsBinomialGLM metrics = (ModelMetricsBinomialGLM)m._output._validation_metrics;
      return metrics._nullDev;
    } else {
      ModelMetricsRegressionGLM metrics = (ModelMetricsRegressionGLM)m._output._validation_metrics;
      return metrics._nullDev;
    }
  }
  public static double aic(GLMModel m) {
    if (m._parms._family == Family.binomial) {
      ModelMetricsBinomialGLM metrics = (ModelMetricsBinomialGLM) m._output._training_metrics;
      return metrics._AIC;
    } else {
      ModelMetricsRegressionGLM metrics = (ModelMetricsRegressionGLM) m._output._training_metrics;
      return metrics._AIC;
    }
  }

  public static double nullDOF(GLMModel m) {
    if (m._parms._family == Family.binomial) {
      ModelMetricsBinomialGLM metrics = (ModelMetricsBinomialGLM) m._output._training_metrics;
      return metrics._nullDegressOfFreedom;
    } else {
      ModelMetricsRegressionGLM metrics = (ModelMetricsRegressionGLM) m._output._training_metrics;
      return metrics._nullDegressOfFreedom;
    }
  }

  public static double resDOF(GLMModel m) {
    if (m._parms._family == Family.binomial) {
      ModelMetricsBinomialGLM metrics = (ModelMetricsBinomialGLM) m._output._training_metrics;
      return metrics._residualDegressOfFreedom;
    } else {
      ModelMetricsRegressionGLM metrics = (ModelMetricsRegressionGLM) m._output._training_metrics;
      return metrics._residualDegressOfFreedom;
    }
  }

  public static double auc(GLMModel m) {
    ModelMetricsBinomialGLM metrics = (ModelMetricsBinomialGLM) m._output._training_metrics;
    return metrics.auc_obj()._auc;
  }
  public static double logloss(GLMModel m) {
    ModelMetricsBinomialGLM metrics = (ModelMetricsBinomialGLM) m._output._training_metrics;
    return metrics._logloss;
  }

  public static double mse(GLMModel m) {
    if (m._parms._family == Family.binomial) {
      ModelMetricsBinomialGLM metrics = (ModelMetricsBinomialGLM) m._output._training_metrics;
      return metrics._MSE;
    } else {
      ModelMetricsRegressionGLM metrics = (ModelMetricsRegressionGLM) m._output._training_metrics;
      return metrics._MSE;
    }
  }

  public static double nullDeviance(GLMModel m) {
    if (m._parms._family == Family.binomial) {
      ModelMetricsBinomialGLM metrics = (ModelMetricsBinomialGLM) m._output._training_metrics;
      return metrics._nullDev;
    } else {
      ModelMetricsRegressionGLM metrics = (ModelMetricsRegressionGLM) m._output._training_metrics;
      return metrics._nullDev;
    }
  }

  // test class
  private static final class GLMIterationTaskTest extends GLMIterationTask {
    final GLMModel _m;
    GLMMetricBuilder _val2;

<<<<<<< HEAD
    public GLMIterationTaskTest(Key jobKey, DataInfo dinfo, double lambda, GLMParameters glm, boolean validate, double[] beta, double ymu, GLMModel m) {
      // null, dinfo, new GLMWeightsFun(params), beta, 1e-5
      super(jobKey, dinfo, new GLMWeightsFun(glm), beta);
=======
    public GLMIterationTaskTest(Key<Job> jobKey, DataInfo dinfo, double lambda, GLMParameters glm, boolean validate, double[] beta, double ymu, GLMModel m) {
      super(jobKey, dinfo, lambda, glm, validate, beta, ymu, true, null);
>>>>>>> 6ef6f834
      _m = m;
    }

    public void map(Chunk[] chks) {
      super.map(chks);

      _val2 = (GLMMetricBuilder) _m.makeMetricBuilder(chks[chks.length - 1].vec().domain());
      double[] ds = new double[3];

      float[] actual = new float[1];
      for (int i = 0; i < chks[0]._len; ++i) {
        _m.score0(chks, i, null, ds);
        actual[0] = (float) chks[chks.length - 1].atd(i);
        _val2.perRow(ds, actual, _m);
      }
    }

    public void reduce(GLMIterationTask gmt) {
      super.reduce(gmt);
      GLMIterationTaskTest g = (GLMIterationTaskTest) gmt;
      _val2.reduce(g._val2);
    }
  }


  /**
   * Simple test for binomial family (no regularization, test both lsm solvers).
   * Runs the classical prostate, using dataset with race replaced by categoricals (probably as it's supposed to be?), in any case,
   * it gets to test correct processing of categoricals.
   *
   * Compare against the results from standard R glm implementation.
   * @throws ExecutionException
   * @throws InterruptedException
   */
  @Test public void testProstate() throws InterruptedException, ExecutionException {
    GLMModel model = null, model2 = null, model3 = null, model4 = null;
    Frame fr = parse_test_file("smalldata/glm_test/prostate_cat_replaced.csv");
    try{
      Scope.enter();
      // R results
//      Coefficients:
//        (Intercept)           ID          AGE       RACER2       RACER3        DPROS        DCAPS          PSA          VOL      GLEASON
//          -8.894088     0.001588    -0.009589     0.231777    -0.459937     0.556231     0.556395     0.027854    -0.011355     1.010179
      String [] cfs1 = new String [] {"Intercept","AGE", "RACE.R2","RACE.R3", "DPROS", "DCAPS", "PSA", "VOL", "GLEASON"};
      double [] vals = new double [] {-8.14867, -0.01368, 0.32337, -0.38028, 0.55964, 0.49548, 0.02794, -0.01104, 0.97704};
      GLMParameters params = new GLMParameters(Family.binomial);
      params._response_column = "CAPSULE";
      params._ignored_columns = new String[]{"ID"};
      params._train = fr._key;
      params._lambda = new double[]{0};
      params._standardize = false;
<<<<<<< HEAD
      params._objective_epsilon = 1e-16;
      job = new GLM(Key.make("prostate_model"),"glm test simple glm",params);
      model = job.trainModel().get();
=======
      GLM glm = new GLM(params,glmkey("prostate_model"));
      model = glm.trainModel().get();

>>>>>>> 6ef6f834
      HashMap<String, Double> coefs = model.coefficients();
      for(int i = 0; i < cfs1.length; ++i)
        assertEquals(vals[i], coefs.get(cfs1[i]),1e-4);
      assertEquals(512.3, nullDeviance(model),1e-1);
      assertEquals(378.3, residualDeviance(model),1e-1);
      assertEquals(371,   resDOF(model),0);
      assertEquals(396.3, aic(model),1e-1);
      model.delete();
      // test scoring
      model.score(fr).delete();
      hex.ModelMetricsBinomial mm = hex.ModelMetricsBinomial.getFromDKV(model,fr);
      hex.AUC2 adata = mm._auc;
      assertEquals(model._output._training_metrics.auc_obj()._auc, adata._auc, 1e-8);
      assertEquals(model._output._training_metrics._MSE, mm._MSE, 1e-8);
      assertEquals(((ModelMetricsBinomialGLM)model._output._training_metrics)._resDev, ((ModelMetricsBinomialGLM)mm)._resDev, 1e-8);
      model.score(fr).delete();
      mm = hex.ModelMetricsBinomial.getFromDKV(model,fr);
      assertEquals(model._output._training_metrics.auc_obj()._auc, adata._auc, 1e-8);
      assertEquals(model._output._training_metrics._MSE, mm._MSE, 1e-8);
      assertEquals(((ModelMetricsBinomialGLM)model._output._training_metrics)._resDev, ((ModelMetricsBinomialGLM)mm)._resDev, 1e-8);
      double prior = 1e-5;
      params._prior = prior;
      // test the same data and model with prior, should get the same model except for the intercept
<<<<<<< HEAD
      job = new GLM(Key.make("prostate_model2"),"glm test glm with prior",params);
      model2 = job.trainModel().get();
=======
      glm = new GLM(params,glmkey("prostate_model2"));
      model2 = glm.trainModel().get();

>>>>>>> 6ef6f834
      for(int i = 0; i < model2.beta().length-1; ++i)
        assertEquals(model.beta()[i], model2.beta()[i], 1e-8);
      assertEquals(model.beta()[model.beta().length-1] -Math.log(model._ymu[0] * (1-prior)/(prior * (1-model._ymu[0]))),model2.beta()[model.beta().length-1],1e-10);

      // run with lambda search, check the final submodel
      params._lambda_search = true;
      params._lambda = null;
      params._alpha = new double[]{0};
      params._prior = -1;
      params._obj_reg = -1;
      params._max_iterations = 500;
<<<<<<< HEAD
      job.remove();

      job = new GLM(Key.make("prostate_model2"),"glm test simple glm lambda search",params);
      model3 = job.trainModel().get();
      job.remove();
      System.out.println("metrics key = " + model3._output._training_metrics._key);
      System.out.println("metrics key exist? " + (DKV.get(model3._output._training_metrics._key) != null));
      ModelMetrics mm3 = ModelMetrics.getFromDKV(model3,fr);
      assertEquals("mse don't match, " + model3._output._training_metrics._MSE + " != " + mm3._MSE,model3._output._training_metrics._MSE,mm3._MSE,1e-8);
      assertEquals("res-devs don't match, " + ((ModelMetricsBinomialGLM)model3._output._training_metrics)._resDev + " != " + ((ModelMetricsBinomialGLM)mm3)._resDev,((ModelMetricsBinomialGLM)model3._output._training_metrics)._resDev, ((ModelMetricsBinomialGLM)mm3)._resDev,1e-4);
      double lambda =  model3._output._submodels[model3._output._best_lambda_idx].lambda_value;
      System.out.println("best lambda = " + lambda);
      params._lambda_search = false;
      params._lambda = new double[]{lambda};
      job = new GLM(Key.make("prostate_model2"),"glm test simple poisson",params);
      model4 = job.trainModel().get();
      assertEquals("mse don't match, " + model3._output._training_metrics._MSE + " != " + model4._output._training_metrics._MSE,model3._output._training_metrics._MSE,model4._output._training_metrics._MSE,1e-6);
=======
      // test the same data and model with prior, should get the same model except for the intercept
      glm = new GLM(params,glmkey("prostate_model2"));
      model3 = glm.trainModel().get();
      double lambda =  model3._output._submodels[model3._output._best_lambda_idx].lambda_value;
      params._lambda_search = false;
      params._lambda = new double[]{lambda};
      ModelMetrics mm3 = ModelMetrics.getFromDKV(model3,fr);
      assertEquals("mse don't match, " + model3._output._training_metrics._MSE + " != " + mm3._MSE,model3._output._training_metrics._MSE,mm3._MSE,1e-8);
      assertEquals("res-devs don't match, " + ((ModelMetricsBinomialGLM)model3._output._training_metrics)._resDev + " != " + ((ModelMetricsBinomialGLM)mm3)._resDev,((ModelMetricsBinomialGLM)model3._output._training_metrics)._resDev, ((ModelMetricsBinomialGLM)mm3)._resDev,1e-4);
      fr.add("CAPSULE", fr.remove("CAPSULE"));
      fr.remove("ID").remove();
      DKV.put(fr._key,fr);
      DataInfo dinfo = new DataInfo(fr, null, 1, true, TransformType.NONE, DataInfo.TransformType.NONE, true, false, false, false, false, false);
      GLMIterationTaskTest gtt = (GLMIterationTaskTest)new GLMIterationTaskTest(null,dinfo,1,params,true,model3.beta(),model3._ymu[0],model3).doAll(dinfo._adaptedFrame);
      System.out.println("val1 = " + gtt._val.toString());
      System.out.println("val2 = " + gtt._val2.toString());
      ModelMetrics mm1 = gtt._val .makeModelMetrics(model3, dinfo._adaptedFrame, null, null);
      ModelMetrics mm2 = gtt._val2.makeModelMetrics(model3, dinfo._adaptedFrame, null, null);
      System.out.println("mm1 = " + mm1.toString());
      System.out.println("mm2 = " + mm2.toString());
      assert mm1.equals(mm2);

      model3.score(fr).delete();
      mm3 = ModelMetrics.getFromDKV(model3,fr);

      assertEquals("mse don't match, " + model3._output._training_metrics._MSE + " != " + mm3._MSE,model3._output._training_metrics._MSE,mm3._MSE,1e-8);
      assertEquals("res-devs don't match, " + ((ModelMetricsBinomialGLM)model3._output._training_metrics)._resDev + " != " + ((ModelMetricsBinomialGLM)mm3)._resDev,((ModelMetricsBinomialGLM)model3._output._training_metrics)._resDev, ((ModelMetricsBinomialGLM)mm3)._resDev,1e-4);


      // test the same data and model with prior, should get the same model except for the intercept
      glm = new GLM(params,glmkey("prostate_model2"));
      model4 = glm.trainModel().get();
      assertEquals("mse don't match, " + model3._output._training_metrics._MSE + " != " + model4._output._training_metrics._MSE,model3._output._training_metrics._MSE,model4._output._training_metrics._MSE,1e-8);
>>>>>>> 6ef6f834
      assertEquals("res-devs don't match, " + ((ModelMetricsBinomialGLM)model3._output._training_metrics)._resDev + " != " + ((ModelMetricsBinomialGLM)model4._output._training_metrics)._resDev,((ModelMetricsBinomialGLM)model3._output._training_metrics)._resDev, ((ModelMetricsBinomialGLM)model4._output._training_metrics)._resDev,1e-4);
      model4.score(fr).delete();
      ModelMetrics mm4 = ModelMetrics.getFromDKV(model4,fr);
      assertEquals("mse don't match, " + mm3._MSE + " != " + mm4._MSE,mm3._MSE,mm4._MSE,1e-6);
      assertEquals("res-devs don't match, " + ((ModelMetricsBinomialGLM)mm3)._resDev + " != " + ((ModelMetricsBinomialGLM)mm4)._resDev,((ModelMetricsBinomialGLM)mm3)._resDev, ((ModelMetricsBinomialGLM)mm4)._resDev,1e-4);
//      GLMValidation val2 = new GLMValidationTsk(params,model._ymu,rank(model.beta())).doAll(new Vec[]{fr.vec("CAPSULE"),score.vec("1")})._val;
//      assertEquals(val.residualDeviance(),val2.residualDeviance(),1e-6);
//      assertEquals(val.nullDeviance(),val2.nullDeviance(),1e-6);
    } finally {
      fr.delete();
      if(model != null)model.delete();
      if(model2 != null)model2.delete();
      if(model3 != null)model3.delete();
      if(model4 != null)model4.delete();
      Scope.exit();
    }
  }

  @Test public void testSynthetic() throws Exception {
    GLMModel model = null;
    Frame fr = parse_test_file("smalldata/glm_test/glm_test2.csv");
    Frame score = null;
    try {
      Scope.enter();
      GLMParameters params = new GLMParameters(Family.binomial);
      params._response_column = "response";
      // params._response = fr.find(params._response_column);
      params._ignored_columns = new String[]{"ID"};
      params._train = fr._key;
      params._lambda = new double[]{0};
      params._standardize = false;
      params._max_iterations = 20;
      GLM glm = new GLM( params,glmkey("glm_model"));
      model = glm.trainModel().get();
      double [] beta = model.beta();
      System.out.println("beta = " + Arrays.toString(beta));
      assertEquals(auc(model), 1, 1e-4);
      score = model.score(fr);

      hex.ModelMetricsBinomial mm = hex.ModelMetricsBinomial.getFromDKV(model,fr);

      hex.AUC2 adata = mm._auc;
      assertEquals(auc(model), adata._auc, 1e-2);
    } finally {
      fr.remove();
      if(model != null)model.delete();
      if(score != null)score.delete();
      Scope.exit();
    }
  }

  @Test //PUBDEV-1839
  public void testCitibikeReproPUBDEV1839() throws Exception {
    GLMModel model = null;
    Frame tfr = parse_test_file("smalldata/jira/pubdev_1839_repro_train.csv");
    Frame vfr = parse_test_file("smalldata/jira/pubdev_1839_repro_test.csv");

    try {
      Scope.enter();
      GLMParameters params = new GLMParameters(Family.poisson);
      params._response_column = "bikes";
      params._train = tfr._key;
      params._valid = vfr._key;
      GLM glm = new GLM( params,glmkey("glm_model"));
      model = glm.trainModel().get();

    } finally {
      tfr.remove();
      vfr.remove();
      if(model != null)model.delete();
      Scope.exit();
    }
  }

  @Test @Ignore("PUBDEV-1953")
  public void testCitibikeReproPUBDEV1953() throws Exception {
    GLMModel model = null;
    Frame tfr = parse_test_file("smalldata/glm_test/citibike_small_train.csv");
    Frame vfr = parse_test_file("smalldata/glm_test/citibike_small_test.csv");

    try {
      Scope.enter();
      GLMParameters params = new GLMParameters(Family.poisson);
      params._response_column = "bikes";
      params._train = tfr._key;
      params._valid = vfr._key;
      params._family = Family.poisson;
      GLM glm = new GLM( params,glmkey("glm_model"));
      model = glm.trainModel().get();

    } finally {
      tfr.remove();
      vfr.remove();
      if(model != null)model.delete();
      Scope.exit();
    }
  }

  /**
   * Test strong rules on arcene datasets (10k predictors, 100 rows).
   * Should be able to obtain good model (~100 predictors, ~1 explained deviance) with up to 250 active predictors.
   * Scaled down (higher lambda min, fewer lambdas) to run at reasonable speed (whole test takes 20s on my laptop).
   *
   * Test runs glm with gaussian on arcene dataset and verifies it gets all lambda while limiting maximum actove predictors to reasonably small number.
   * Compares the objective value to expected one.
   */
  @Test public void testArcene() throws InterruptedException, ExecutionException{
    Key parsed = Key.make("arcene_parsed");
    Key<GLMModel> modelKey = Key.make("arcene_model");
    GLMModel model = null;
    Frame fr = parse_test_file(parsed, "smalldata/glm_test/arcene.csv");
    try{
      Scope.enter();
      // test LBFGS with l1 pen
      GLMParameters params = new GLMParameters(Family.gaussian);
      // params._response = 0;
      params._lambda = null;
      params._response_column = fr._names[0];
      params._train = parsed;
      params._lambda_search = true;
      params._nlambdas = 35;
      params._lambda_min_ratio = 0.18;
      params._max_iterations = 100000;
      params._max_active_predictors = 215;
      params._alpha = new double[]{1};
      for(Solver s: new Solver[]{ Solver.IRLSM}){//Solver.COORDINATE_DESCENT,}) { // LBFGS lambda-search is too slow now
        params._solver = s;
        GLM glm = new GLM( params, modelKey);
        glm.trainModel().get();
        model = DKV.get(modelKey).get();
        // assert on that we got all submodels (if strong rules work, we should be able to get the results with this many active predictors)
        assertEquals(params._nlambdas, model._output._submodels.length);
        System.out.println(model._output._training_metrics);
        // assert on the quality of the result, technically should compare objective value, but this should be good enough for now
      }

      // test behavior when we can not fit within the active cols limit (should just bail out early and give us whatever it got)
      params = new GLMParameters(Family.gaussian);
      // params._response = 0;
      params._lambda = null;
      params._response_column = fr._names[0];
      params._train = parsed;
      params._lambda_search = true;
      params._nlambdas = 35;
      params._lambda_min_ratio = 0.18;
      params._max_active_predictors = 20;
      params._alpha = new double[]{1};
      GLM glm = new GLM(params,modelKey);
      glm.trainModel().get();
      model = DKV.get(modelKey).get();
      assertTrue(model._output._submodels.length > 3);
      assertTrue(residualDeviance(model) <= 93);
    } finally {
      fr.delete();
      if(model != null)model.delete();
      Scope.exit();
    }
  }

  /** Test large GLM POJO model generation.
   *  Make a 10K predictor model, emit, javac, and score with it.
   */
  @Test public void testBigPOJO() {
    GLMModel model = null;
    Frame fr = parse_test_file(Key.make("arcene_parsed"), "smalldata/glm_test/arcene.csv"), res=null;
    try{
      Scope.enter();
      // test LBFGS with l1 pen
      GLMParameters params = new GLMParameters(Family.gaussian);
      // params._response = 0;
      params._lambda = null;
      params._response_column = fr._names[0];
      params._train = fr._key;
      params._max_active_predictors = 100000;
      params._alpha = new double[]{0};
      params._solver = Solver.L_BFGS;
      GLM glm = new GLM(params,glmkey("arcene_model"));
      model = glm.trainModel().get();
      res = model.score(fr);
      model.testJavaScoring(fr,res,0.0);
    } finally {
      fr.delete();
      if(model != null) model.delete();
      if( res != null ) res.delete();
      Scope.exit();
    }
  }

  private static Key<GLMModel> glmkey(String str) { return Key.<GLMModel>make(str); }

  @Test public void testAbalone() {
    Scope.enter();
    GLMModel model = null;
    try {
      Frame fr = parse_test_file("smalldata/glm_test/Abalone.gz");
      Scope.track(fr);
      GLMParameters params = new GLMParameters(Family.gaussian);
      params._train = fr._key;
      params._response_column = fr._names[8];
      params._alpha = new double[]{1.0};
      params._lambda_search = true;
      GLM glm = new GLM(params);
      model = glm.trainModel().get();
      Frame res = model.score(fr);
      Scope.track(res);
      model.testJavaScoring(fr,res,0.0);
      
    } finally {
      if( model != null ) model.delete();
      Scope.exit();
    }
  }
}<|MERGE_RESOLUTION|>--- conflicted
+++ resolved
@@ -104,24 +104,11 @@
       // params2._response = 1;
       params2._response_column = fr._names[1];
       params2._lambda = new double[]{0};
-<<<<<<< HEAD
-      params2._standardize = true;
-      params2._beta_epsilon = 1e-6;
-      params2._gradient_epsilon = 0;
-      params2._objective_epsilon = 0;
-      params2._max_iterations = 100;
-      job = new GLM(modelKey, "glm test simple poisson", params2);
-      model = job.trainModel().get();
-      System.out.println(model.coefficients());
-      assertEquals(0.3396, model.beta()[1], 1e-1); // precision not great because of mixing small and huge numbers in the data
-      assertEquals(0.2565, model.beta()[0], 1e-1);
-=======
       params2._standardize = false;
       params2._beta_epsilon = 1e-5;
       model = new GLM(params2,modelKey).trainModel().get();
       assertEquals(0.3396, model.beta()[1], 1e-4);
       assertEquals(0.2565, model.beta()[0], 1e-4);
->>>>>>> 6ef6f834
       // test scoring
       res = model.score(fr);
       // Build a POJO, validate same results
@@ -143,12 +130,7 @@
    * @throws InterruptedException
    */
   @Test
-<<<<<<< HEAD
-  public void testJavaScoringtestGammaRegression() throws InterruptedException, ExecutionException {
-    GLM job = null;
-=======
   public void testGammaRegression() throws InterruptedException, ExecutionException {
->>>>>>> 6ef6f834
     GLMModel model = null;
     Frame fr = null, res = null;
     try {
@@ -210,51 +192,6 @@
 //    }
 //  }
 
-<<<<<<< HEAD
-=======
-  @Test
-  public void testLineSearchTask() {
-    Key parsed = Key.make("cars_parsed");
-    Frame fr = null;
-    DataInfo dinfo = null;
-    double ymu = 0;
-    try {
-      fr = parse_test_file(parsed, "smalldata/junit/mixcat_train.csv");
-      GLMParameters params = new GLMParameters(Family.binomial, Family.binomial.defaultLink, new double[]{0}, new double[]{0}, 0, 0);
-      // params._response = fr.find(params._response_column);
-      params._train = parsed;
-      params._lambda = new double[]{0};
-      params._use_all_factor_levels = true;
-      fr.add("Useless", fr.remove("Useless"));
-
-      dinfo = new DataInfo(fr, null, 1, params._use_all_factor_levels || params._lambda_search, params._standardize ? DataInfo.TransformType.STANDARDIZE : DataInfo.TransformType.NONE, DataInfo.TransformType.NONE, true, false, false, false, false, false);
-      DKV.put(dinfo._key, dinfo);
-
-      double[] beta = MemoryManager.malloc8d(dinfo.fullN() + 1);
-      double[] pk = MemoryManager.malloc8d(dinfo.fullN() + 1);
-      Random rnd = new Random(987654321);
-      for (int i = 0; i < beta.length; ++i) {
-        beta[i] = 1 - 2 * rnd.nextDouble();
-        pk[i] = 10 * (1 - 2 * rnd.nextDouble());
-      }
-      GLMLineSearchTask glst = new GLMLineSearchTask(dinfo, params, beta, pk, 1, .7, 16, null).doAll(dinfo._adaptedFrame);
-      double step = 1, stepDec = .7;
-      for (int i = 0; i < glst._nSteps; ++i) {
-        double[] b = beta.clone();
-        for (int j = 0; j < b.length; ++j) {
-          b[j] += step * pk[j];
-        }
-        GLMIterationTask glmt = new GLMTask.GLMIterationTask(null, dinfo, 0, params, true, b, ymu, true,  null).doAll(dinfo._adaptedFrame);
-        assertEquals("objective values differ at step " + i + ": " + step, glmt._likelihood, glst._likelihoods[i], 1e-8);
-        System.out.println("step = " + step + ", obj = " + glmt._likelihood + ", " + glst._likelihoods[i]);
-        step *= stepDec;
-      }
-    } finally {
-      if (fr != null) fr.delete();
-      if (dinfo != null) dinfo.remove();
-    }
-  }
->>>>>>> 6ef6f834
 
   @Test
   public void testAllNAs() {
@@ -269,19 +206,12 @@
       params._response_column = fr._names[1];
       params._train = parsed;
       params._lambda = new double[]{0};
-<<<<<<< HEAD
-      Key modelKey = Key.make("gamma_test");
-      job = new GLM(modelKey, "glm test simple gamma", params);
-      job.trainModel().get();
-=======
       GLM glm = new GLM( params, glmkey("gamma_test"));
       glm.trainModel().get();
->>>>>>> 6ef6f834
       assertFalse("should've thrown IAE", true);
     } catch (IllegalArgumentException e) {
       assertTrue(e.getMessage().contains("No rows left in the dataset"));
     } finally {
-      if (job != null) job.remove();
       fr.delete();
     }
   }
@@ -326,28 +256,6 @@
       for (int i = 0; i < beta.length; ++i)
         assertEquals("gradients differ: " + Arrays.toString(grtSpc._gradient) + " != " + Arrays.toString(grtGen._gradient), grtSpc._gradient[i], grtGen._gradient[i], 1e-4);
       dinfo.remove();
-<<<<<<< HEAD
-=======
-      fr = parse_test_file(parsed, "smalldata/junit/cars.csv");
-      params = new GLMParameters(Family.poisson, Family.poisson.defaultLink, new double[]{0}, new double[]{0},0,0);
-      // params._response = fr.find(params._response_column);
-      params._train = parsed;
-      params._lambda = new double[]{0};
-      params._use_all_factor_levels = true;
-      dinfo = new DataInfo(fr, null, 1, params._use_all_factor_levels || params._lambda_search, params._standardize ? DataInfo.TransformType.STANDARDIZE : DataInfo.TransformType.NONE, DataInfo.TransformType.NONE, true, false, false, false, false, false);
-      DKV.put(dinfo._key,dinfo);
-      beta = MemoryManager.malloc8d(dinfo.fullN()+1);
-      rnd = new Random(987654321);
-      for (int i = 0; i < beta.length; ++i)
-        beta[i] = 1 - 2 * rnd.nextDouble();
-
-      grtCol = new GLMGradientTask(dinfo, params, params._lambda[0], beta, 1, true, null).forceColAccess().doAll(dinfo._adaptedFrame);
-      grtRow = new GLMGradientTask(dinfo, params, params._lambda[0], beta, 1, true, null).forceRowAccess().doAll(dinfo._adaptedFrame);
-      for (int i = 0; i < beta.length; ++i)
-        assertEquals("gradients differ: " + Arrays.toString(grtRow._gradient) + " != " + Arrays.toString(grtCol._gradient), grtRow._gradient[i], grtCol._gradient[i], 1e-4);
-      dinfo.remove();
-      // arcene takes too long
->>>>>>> 6ef6f834
     } finally {
       if (fr != null) fr.delete();
       if (dinfo != null) dinfo.remove();
@@ -486,11 +394,7 @@
       for(int i = 0; i < bins.length; ++i)
         means[i] = bins[i]*sumInv;
       DataInfo dinfo = new DataInfo(fr, null, 1, true, TransformType.STANDARDIZE, DataInfo.TransformType.NONE, true, false, false, false, false, false);
-<<<<<<< HEAD
       GLMTask.GLMMultinomialGradientTask gmt = new GLMTask.GLMMultinomialGradientTask(null,dinfo,0,beta,1.0/fr.numRows(),true,null).doAll(dinfo._adaptedFrame);
-=======
-      GLMTask.GLMMultinomialGradientTask gmt = new GLMTask.GLMMultinomialGradientTask(dinfo,0,means,beta,1.0/fr.numRows(),true,null).doAll(dinfo._adaptedFrame);
->>>>>>> 6ef6f834
       assertEquals(0.6421113,gmt._likelihood/fr.numRows(),1e-8);
       for(int i = 0; i < gmt._gradient.length; ++i)
         assertEquals("Mismatch at coefficient " + i,exp_grad[i], gmt._gradient[i], 1e-8);
@@ -567,11 +471,7 @@
       if (fr != null) fr.delete();
       if (score != null) score.delete();
       if (model != null) model.delete();
-<<<<<<< HEAD
-      if (job != null) job.remove();
       checkLeakedKeys();
-=======
->>>>>>> 6ef6f834
     }
   }
 
@@ -593,14 +493,8 @@
 //      params._response_column = "CAPSULE";
 //      params._ignored_columns = new String[]{"ID"};
 //      params._train = fr._key;
-<<<<<<< HEAD
-//      params._l2pen = new double[]{0};
-//      job = new GLM(Key.make("prostate_model"),"glm test simple poisson",params);
-//      model = job.trainModel().get();
-=======
 //      params._lambda = new double[]{0};
 //      model = new GLM(params,Key.make("prostate_model")).trainModel().get();
->>>>>>> 6ef6f834
 //      HashMap<String, Double> coefs = model.coefficients();
 //      for(int i = 0; i < cfs1.length; ++i)
 //        assertEquals(vals[i], coefs.get(cfs1[i]),1e-4);
@@ -668,17 +562,10 @@
       params._objective_epsilon = 0;
       params._alpha = new double[]{1};
       params._lambda = new double[]{0.001607};
-<<<<<<< HEAD
       params._obj_reg = 1.0/380;
-      GLM job = new GLM(modelKey, "glm test simple poisson", params);
-      job.trainModel().get();
-      assertTrue(job.isDone());
-      model = DKV.get(modelKey).get();
-=======
       GLM glm = new GLM( params, modelKey);
       model = glm.trainModel().get();
       assertTrue(glm.isStopped());
->>>>>>> 6ef6f834
 //      Map<String, Double> coefs =  model.coefficients();
 //      for (int i = 0; i < cfs1.length; ++i)
 //        assertEquals(vals[i], coefs.get(cfs1[i]), 1e-1);
@@ -701,11 +588,7 @@
       DKV.put(fr._key, fr);
       // now check the ginfo
       DataInfo dinfo = new DataInfo(fr, null, 1, true, TransformType.NONE, DataInfo.TransformType.NONE, true, false, false, false, false, false);
-<<<<<<< HEAD
       GLMGradientTask lt = new GLMBinomialGradientTask(null,dinfo,params,0,beta).doAll(dinfo._adaptedFrame);
-=======
-      LBFGS_LogisticGradientTask lt = (LBFGS_LogisticGradientTask)new LBFGS_LogisticGradientTask(dinfo,params,0,beta,1.0/380.0, true).doAll(dinfo._adaptedFrame);
->>>>>>> 6ef6f834
       double [] grad = lt._gradient;
       String [] names = model.dinfo().coefNames();
       BufferedString tmpStr = new BufferedString();
@@ -874,16 +757,9 @@
       params._train = fr._key;
       params._alpha = new double[]{0};
       params._lambda = new double[]{0};
-<<<<<<< HEAD
       params._obj_reg = 1.0/380;
-      GLM job = new GLM(modelKey, "glm test simple poisson", params);
-      job.trainModel().get();
-      model = DKV.get(modelKey).get();
-=======
       GLM glm = new GLM( params, modelKey);
       model = glm.trainModel().get();
->>>>>>> 6ef6f834
-
       double[] beta_1 = model.beta();
       params._solver = Solver.L_BFGS;
       params._max_iterations = 1000;
@@ -892,14 +768,7 @@
       fr.add("CAPSULE", fr.remove("CAPSULE"));
       // now check the ginfo
       DataInfo dinfo = new DataInfo(fr, null, 1, true, TransformType.NONE, DataInfo.TransformType.NONE, true, false, false, false, false, false);
-<<<<<<< HEAD
       GLMGradientTask lt = new GLMBinomialGradientTask(null,dinfo, params, 0, beta_1).doAll(dinfo._adaptedFrame);
-=======
-      // todo: remove, result from h2o.1
-      // beta = new double[]{0.06644411112189823, -0.11172826074033719, 9.77360531534266, -9.972691681370678, 0.24664516432994327, -0.12369381230741447, 0.11330593275731994, -19.64465932744036};
-      LBFGS_LogisticGradientTask lt = (LBFGS_LogisticGradientTask) new LBFGS_LogisticGradientTask(dinfo, params, 0, beta_1, 1.0 / 380.0,true).doAll(dinfo._adaptedFrame);
-      new GLMGradientTask(dinfo, params, 0, beta_1, 1.0 / 380, true, null).doAll(dinfo._adaptedFrame);
->>>>>>> 6ef6f834
       double[] grad = lt._gradient;
       for (int i = 0; i < beta_1.length; ++i)
         assertEquals(0, grad[i] + betaConstraints.vec("rho").at(i) * (beta_1[i] - betaConstraints.vec("beta_given").at(i)), 1e-4);
@@ -997,14 +866,8 @@
 //      // lbfgs
 ////      params._solver = Solver.L_BFGS;
 ////      params._train = fr._key;
-<<<<<<< HEAD
-////      params._l2pen = new double[]{.3};
-////      job = new GLM(Key.make("lbfgs_cat"),"lbfgs glm built over categorical columns",params);
-////      model3 = job.trainModel().get();
-=======
 ////      params._lambda = new double[]{.3};
 ////      model3 = new GLM(params,glmkey("lbfgs_cat")).trainModel().get();
->>>>>>> 6ef6f834
 ////      params._train = frMM._key;
 ////      model4 = new GLM(params,glmkey("lbfgs_mm")).trainModel().get();
 ////      HashMap<String, Double> coefs3 = model3.coefficients();
@@ -1101,13 +964,8 @@
     // now do the same but weighted, use LSM solution as beta to generate meaningfull weights
     H2O.submitTask(new H2OCountedCompleter() {
       @Override
-<<<<<<< HEAD
-      protected void compute2() {
-//        new GLM.GramSolver(glmtDense._gram, glmtDense._xy, true, 1e-5, 0, null, null, 0, null, null).solve(null, beta);
-=======
       public void compute2() {
-        new GLM.GramSolver(glmtDense._gram, glmtDense._xy, true, 1e-5, 0, null, null, 0, null, null).solve(null, beta);
->>>>>>> 6ef6f834
+        new GLM.GramSolver(glmtDense._gram, glmtDense._xy, true, 1e-5, 0, null, null, null, null).solve(null, beta);
         tryComplete();
       }
     }).join();
@@ -1146,13 +1004,8 @@
       params._lambda = new double[]{0};
       params._alpha = new double[]{0};
       params._standardize = false;
-<<<<<<< HEAD
       params._use_all_factor_levels = false;
-      job = new GLM(Key.make("airlines_cat_nostd"), "Airlines with auto-expanded categoricals, no standardization", params);
-      model1 = job.trainModel().get();
-=======
       model1 = new GLM(params,glmkey("airlines_cat_nostd")).trainModel().get();
->>>>>>> 6ef6f834
       Frame score1 = model1.score(fr);
       ModelMetricsRegressionGLM mm = (ModelMetricsRegressionGLM) ModelMetrics.getFromDKV(model1, fr);
       Assert.assertEquals(((ModelMetricsRegressionGLM) model1._output._training_metrics)._resDev, mm._resDev, 1e-4);
@@ -1164,11 +1017,7 @@
       Assert.assertTrue(model1.testJavaScoring(fr, res, 1e-15));
       params._train = frMM._key;
       params._ignored_columns = new String[]{"X"};
-<<<<<<< HEAD
-      job = new GLM(Key.make("airlines_mm"), "Airlines with pre-expanded (mode.matrix) categoricals, no standardization", params);
-      model2 = job.trainModel().get();
-
-      HashMap<String, Double> coefs1 = model1.coefficients();
+      model2 = new GLM( params,glmkey("airlines_mm")).trainModel().get();      HashMap<String, Double> coefs1 = model1.coefficients();
       HashMap<String, Double> coefs2 = model2.coefficients();
       boolean failed = false;
       // compare against each other
@@ -1187,19 +1036,12 @@
 //        assertEquals("coeff " + s1 + " differs, " + coefs1.get(s1) + " != " + coefs2.get(s), coefs1.get(s1), coefs2.get(s), 1e-4);
       }
       assertFalse(failed);
-=======
-      model2 = new GLM( params,glmkey("airlines_mm")).trainModel().get();
->>>>>>> 6ef6f834
       params._standardize = true;
       params._train = frMM._key;
       params._use_all_factor_levels = true;
       // test the gram
       DataInfo dinfo = new DataInfo(frMM, null, 1, true, DataInfo.TransformType.STANDARDIZE, DataInfo.TransformType.NONE, true, false, false, false, false, false);
-<<<<<<< HEAD
       GLMIterationTask glmt = new GLMIterationTask(null, dinfo, new GLMWeightsFun(params), null).doAll(dinfo._adaptedFrame);
-=======
-      GLMIterationTask glmt = new GLMIterationTask(null,dinfo,1e-5,params,false,null,0, true, null).doAll(dinfo._adaptedFrame);
->>>>>>> 6ef6f834
       for(int i = 0; i < glmt._xy.length; ++i) {
         for(int j = 0; j <= i; ++j ) {
           assertEquals(frG.vec(j).at(i), glmt._gram.get(i, j), 1e-5);
@@ -1211,19 +1053,10 @@
       params._standardize = false;
       params._family = Family.binomial;
       params._link = Link.logit;
-<<<<<<< HEAD
-      job = new GLM(Key.make("airlines_mm"), "Airlines with pre-expanded (mode.matrix) categoricals", params);
-      model3 = job.trainModel().get();
-      params._train = fr._key;
-      params._ignored_columns = ignoredCols;
-      job = new GLM(Key.make("airlines_mm"), "Airlines with categoricals", params);
-      model4 = job.trainModel().get();
-=======
       model3 = new GLM( params,glmkey("airlines_mm")).trainModel().get();
       params._train = fr._key;
       params._ignored_columns = ignoredCols;
       model4 = new GLM( params,glmkey("airlines_mm")).trainModel().get();
->>>>>>> 6ef6f834
       assertEquals(nullDeviance(model3), nullDeviance(model4), 1e-4);
       assertEquals(residualDeviance(model4), residualDeviance(model3), nullDeviance(model3) * 1e-3);
 
@@ -1238,14 +1071,8 @@
       // lbfgs
 //      params._solver = Solver.L_BFGS;
 //      params._train = fr._key;
-<<<<<<< HEAD
-//      params._l2pen = new double[]{.3};
-//      job = new GLM(Key.make("lbfgs_cat"),"lbfgs glm built over categorical columns",params);
-//      model3 = job.trainModel().get();
-=======
 //      params._lambda = new double[]{.3};
 //      model3 = new GLM(params,glmkey("lbfgs_cat")).trainModel().get();
->>>>>>> 6ef6f834
 //      params._train = frMM._key;
 //      mdoel4 = new GLM(params,glmkey("lbfgs_mm")).trainModel().get();
 //      HashMap<String, Double> coefs3 = model3.coefficients();
@@ -1306,17 +1133,10 @@
       //System.out.println( " lambda min " + params._l2pen[params._l2pen.length-1] );
       //System.out.println( " lambda_max " + model1._lambda_max);
       //System.out.println(" intercept " + beta[beta.length-1]);
-<<<<<<< HEAD
 //      double objective = model1._output._training_metrics./model1._nobs +
 //              params._l2pen[params._l2pen.length-1]*params._alpha[0]*l1pen + params._l2pen[params._l2pen.length-1]*(1-params._alpha[0])*l2pen/2  ;
 //      System.out.println( " objective value " + objective);
 //      assertEquals(0.670921, objective,1e-4);
-=======
-      double objective = glm.likelihood()/model1._nobs +
-              params._lambda[params._lambda.length-1]*params._alpha[0]*l1pen + params._lambda[params._lambda.length-1]*(1-params._alpha[0])*l2pen/2  ;
-      System.out.println( " objective value " + objective);
-      assertEquals(0.670921, objective,1e-4);
->>>>>>> 6ef6f834
     } finally {
       fr.delete();
       if (model1 != null) model1.delete();
@@ -1346,17 +1166,10 @@
       double [] beta = model1.beta();
       double l1pen = ArrayUtils.l1norm(beta,true);
       double l2pen = ArrayUtils.l2norm2(beta,true);
-<<<<<<< HEAD
 //      double objective = job.likelihood()/model1._nobs +
 //              params._l2pen[params._l2pen.length-1]*params._alpha[0]*l1pen + params._l2pen[params._l2pen.length-1]*(1-params._alpha[0])*l2pen/2  ;
 //      System.out.println( " objective value " + objective);
 //      assertEquals(0.670921, objective,1e-2);
-=======
-      double objective = glm.likelihood()/model1._nobs +
-              params._lambda[params._lambda.length-1]*params._alpha[0]*l1pen + params._lambda[params._lambda.length-1]*(1-params._alpha[0])*l2pen/2  ;
-      System.out.println( " objective value " + objective);
-      assertEquals(0.670921, objective,1e-2);
->>>>>>> 6ef6f834
     } finally {
       fr.delete();
       if (model1 != null) model1.delete();
@@ -1389,15 +1202,9 @@
       System.out.println("lambda " + sm.lambda_value);
       double l1pen = ArrayUtils.l1norm(beta,true);
       double l2pen = ArrayUtils.l2norm2(beta,true);
-<<<<<<< HEAD
 //      double objective = job.likelihood()/model1._nobs + // gives likelihood of the last lambda
 //              params._l2pen[params._l2pen.length-1]*params._alpha[0]*l1pen + params._l2pen[params._l2pen.length-1]*(1-params._alpha[0])*l2pen/2  ;
 //      assertEquals(0.65689, objective,1e-4);
-=======
-      double objective = glm.likelihood()/model1._nobs + // gives likelihood of the last lambda
-              params._lambda[params._lambda.length-1]*params._alpha[0]*l1pen + params._lambda[params._lambda.length-1]*(1-params._alpha[0])*l2pen/2  ;
-      assertEquals(0.65689, objective,1e-4);
->>>>>>> 6ef6f834
     } finally {
       fr.delete();
       if (model1 != null) model1.delete();
@@ -1430,15 +1237,9 @@
       System.out.println("lambda " + sm.lambda_value);
       double l1pen = ArrayUtils.l1norm(beta,true);
       double l2pen = ArrayUtils.l2norm2(beta,true);
-<<<<<<< HEAD
 //      double objective = job.likelihood()/model1._nobs + // gives likelihood of the last lambda
 //              params._l2pen[params._l2pen.length-1]*params._alpha[0]*l1pen + params._l2pen[params._l2pen.length-1]*(1-params._alpha[0])*l2pen/2  ;
 //      assertEquals(0.65689, objective,1e-4);
-=======
-      double objective = glm.likelihood()/model1._nobs + // gives likelihood of the last lambda
-              params._lambda[params._lambda.length-1]*params._alpha[0]*l1pen + params._lambda[params._lambda.length-1]*(1-params._alpha[0])*l2pen/2  ;
-      assertEquals(0.65689, objective,1e-4);
->>>>>>> 6ef6f834
     } finally {
       fr.delete();
       if (model1 != null) model1.delete();
@@ -1537,14 +1338,9 @@
     final GLMModel _m;
     GLMMetricBuilder _val2;
 
-<<<<<<< HEAD
     public GLMIterationTaskTest(Key jobKey, DataInfo dinfo, double lambda, GLMParameters glm, boolean validate, double[] beta, double ymu, GLMModel m) {
       // null, dinfo, new GLMWeightsFun(params), beta, 1e-5
       super(jobKey, dinfo, new GLMWeightsFun(glm), beta);
-=======
-    public GLMIterationTaskTest(Key<Job> jobKey, DataInfo dinfo, double lambda, GLMParameters glm, boolean validate, double[] beta, double ymu, GLMModel m) {
-      super(jobKey, dinfo, lambda, glm, validate, beta, ymu, true, null);
->>>>>>> 6ef6f834
       _m = m;
     }
 
@@ -1596,15 +1392,8 @@
       params._train = fr._key;
       params._lambda = new double[]{0};
       params._standardize = false;
-<<<<<<< HEAD
-      params._objective_epsilon = 1e-16;
-      job = new GLM(Key.make("prostate_model"),"glm test simple glm",params);
-      model = job.trainModel().get();
-=======
       GLM glm = new GLM(params,glmkey("prostate_model"));
       model = glm.trainModel().get();
-
->>>>>>> 6ef6f834
       HashMap<String, Double> coefs = model.coefficients();
       for(int i = 0; i < cfs1.length; ++i)
         assertEquals(vals[i], coefs.get(cfs1[i]),1e-4);
@@ -1628,14 +1417,8 @@
       double prior = 1e-5;
       params._prior = prior;
       // test the same data and model with prior, should get the same model except for the intercept
-<<<<<<< HEAD
-      job = new GLM(Key.make("prostate_model2"),"glm test glm with prior",params);
-      model2 = job.trainModel().get();
-=======
       glm = new GLM(params,glmkey("prostate_model2"));
       model2 = glm.trainModel().get();
-
->>>>>>> 6ef6f834
       for(int i = 0; i < model2.beta().length-1; ++i)
         assertEquals(model.beta()[i], model2.beta()[i], 1e-8);
       assertEquals(model.beta()[model.beta().length-1] -Math.log(model._ymu[0] * (1-prior)/(prior * (1-model._ymu[0]))),model2.beta()[model.beta().length-1],1e-10);
@@ -1647,25 +1430,6 @@
       params._prior = -1;
       params._obj_reg = -1;
       params._max_iterations = 500;
-<<<<<<< HEAD
-      job.remove();
-
-      job = new GLM(Key.make("prostate_model2"),"glm test simple glm lambda search",params);
-      model3 = job.trainModel().get();
-      job.remove();
-      System.out.println("metrics key = " + model3._output._training_metrics._key);
-      System.out.println("metrics key exist? " + (DKV.get(model3._output._training_metrics._key) != null));
-      ModelMetrics mm3 = ModelMetrics.getFromDKV(model3,fr);
-      assertEquals("mse don't match, " + model3._output._training_metrics._MSE + " != " + mm3._MSE,model3._output._training_metrics._MSE,mm3._MSE,1e-8);
-      assertEquals("res-devs don't match, " + ((ModelMetricsBinomialGLM)model3._output._training_metrics)._resDev + " != " + ((ModelMetricsBinomialGLM)mm3)._resDev,((ModelMetricsBinomialGLM)model3._output._training_metrics)._resDev, ((ModelMetricsBinomialGLM)mm3)._resDev,1e-4);
-      double lambda =  model3._output._submodels[model3._output._best_lambda_idx].lambda_value;
-      System.out.println("best lambda = " + lambda);
-      params._lambda_search = false;
-      params._lambda = new double[]{lambda};
-      job = new GLM(Key.make("prostate_model2"),"glm test simple poisson",params);
-      model4 = job.trainModel().get();
-      assertEquals("mse don't match, " + model3._output._training_metrics._MSE + " != " + model4._output._training_metrics._MSE,model3._output._training_metrics._MSE,model4._output._training_metrics._MSE,1e-6);
-=======
       // test the same data and model with prior, should get the same model except for the intercept
       glm = new GLM(params,glmkey("prostate_model2"));
       model3 = glm.trainModel().get();
@@ -1680,26 +1444,14 @@
       DKV.put(fr._key,fr);
       DataInfo dinfo = new DataInfo(fr, null, 1, true, TransformType.NONE, DataInfo.TransformType.NONE, true, false, false, false, false, false);
       GLMIterationTaskTest gtt = (GLMIterationTaskTest)new GLMIterationTaskTest(null,dinfo,1,params,true,model3.beta(),model3._ymu[0],model3).doAll(dinfo._adaptedFrame);
-      System.out.println("val1 = " + gtt._val.toString());
-      System.out.println("val2 = " + gtt._val2.toString());
-      ModelMetrics mm1 = gtt._val .makeModelMetrics(model3, dinfo._adaptedFrame, null, null);
-      ModelMetrics mm2 = gtt._val2.makeModelMetrics(model3, dinfo._adaptedFrame, null, null);
-      System.out.println("mm1 = " + mm1.toString());
-      System.out.println("mm2 = " + mm2.toString());
-      assert mm1.equals(mm2);
-
       model3.score(fr).delete();
       mm3 = ModelMetrics.getFromDKV(model3,fr);
-
       assertEquals("mse don't match, " + model3._output._training_metrics._MSE + " != " + mm3._MSE,model3._output._training_metrics._MSE,mm3._MSE,1e-8);
       assertEquals("res-devs don't match, " + ((ModelMetricsBinomialGLM)model3._output._training_metrics)._resDev + " != " + ((ModelMetricsBinomialGLM)mm3)._resDev,((ModelMetricsBinomialGLM)model3._output._training_metrics)._resDev, ((ModelMetricsBinomialGLM)mm3)._resDev,1e-4);
-
-
       // test the same data and model with prior, should get the same model except for the intercept
       glm = new GLM(params,glmkey("prostate_model2"));
       model4 = glm.trainModel().get();
       assertEquals("mse don't match, " + model3._output._training_metrics._MSE + " != " + model4._output._training_metrics._MSE,model3._output._training_metrics._MSE,model4._output._training_metrics._MSE,1e-8);
->>>>>>> 6ef6f834
       assertEquals("res-devs don't match, " + ((ModelMetricsBinomialGLM)model3._output._training_metrics)._resDev + " != " + ((ModelMetricsBinomialGLM)model4._output._training_metrics)._resDev,((ModelMetricsBinomialGLM)model3._output._training_metrics)._resDev, ((ModelMetricsBinomialGLM)model4._output._training_metrics)._resDev,1e-4);
       model4.score(fr).delete();
       ModelMetrics mm4 = ModelMetrics.getFromDKV(model4,fr);
