--- conflicted
+++ resolved
@@ -22,13 +22,19 @@
       "rm"     - exclude NAs
       "ignore" - ignore NAs in aggregates, but count them (e.g. in denominators for mean, var, sd, etc.)
   """
-  def __init__(self,fr,by):
+  def __init__(self,fr,by,order_by=None):
     self._fr=fr                 # IN
     self._by=by                 # IN
     self._col_names=fr.names    # IN
     self._aggs={}               # IN
+    self._order_by = order_by
     self._computed=False        #
     self._res=None              # OUT: resulting group by frame
+
+    if isinstance(order_by,basestring):  # sanitize order_by if str
+      idx = self._fr.index(order_by)  # must indirectly index into by columns
+      try:               self._order_by=self._by.index(idx)
+      except ValueError: print "Invalid order_by: Must be a group by column."
 
     if isinstance(by,basestring):     self._by = [self._fr.index(by)]
     elif isinstance(by,(tuple,list)): self._by = [self._fr.index(b) if isinstance(b, basestring) else b for b in by]
@@ -39,7 +45,7 @@
   def mean( self,col=None,na="all"): return self._add_agg("mean",col,na)
   def count(self,na="all"):          return self._add_agg("nrow",None,na)
   def sum(  self,col=None,na="all"): return self._add_agg("sum",col,na)
-  def sd(   self,col=None,na="all"): return self._add_agg("sdev",col,na)
+  def sd(   self,col=None,na="all"): return self._add_agg("sd",col,na)
   def var(  self,col=None,na="all"): return self._add_agg("var",col,na)
   # def first(self,col=None,na="all"): return self._add_agg("first",col,na)
   # def last( self,col=None,na="all"): return self._add_agg("last",col,na)
@@ -85,11 +91,8 @@
     if not self._computed:
       aggs=[]
       for k in self._aggs: aggs += (self._aggs[k])
-<<<<<<< HEAD
-      self._res = h2o.H2OFrame(expr=h2o.ExprNode("GB", self._fr,self._by, *aggs))._frame()
-=======
-      self._res = h2o.H2OFrame._expr(expr=h2o.ExprNode("GB", self._fr,self._by,self._order_by, *aggs))._frame()
->>>>>>> 947bac83
+      #self._res = h2o.H2OFrame._expr(expr=h2o.ExprNode("GB", self._fr,self._by,self._order_by, *aggs))._frame()
+      self._res = h2o.H2OFrame._expr(expr=h2o.ExprNode("GB", self._fr,self._by,*aggs))._frame() #always sorted by grouping
       self._computed=True
 
   def _add_agg(self,op,col,na):
