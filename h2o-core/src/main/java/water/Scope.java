--- conflicted
+++ resolved
@@ -61,22 +61,6 @@
   static void track_internal( Key k ) {
     if( k.user_allowed() || !k.isVec() ) return; // Not tracked
     Scope scope = _scope.get();                   // Pay the price of T.L.S. lookup
-<<<<<<< HEAD
-    if( scope == null ) return; // Not tracking this thread
-    if( scope._keys.size() == 0 ) return; // Tracked in the past, but no scope now
-    HashSet<Key> keys = scope._keys.peek();
-    if( !keys.contains(k) ) keys.add(k); // Track key
-  }
-
-  static public void untrack( Key<Vec>[] keys ) {
-    Scope scope = _scope.get();           // Pay the price of T.L.S. lookup
-    if( scope == null ) return;           // Not tracking this thread
-    if( scope._keys.size() == 0 ) return; // Tracked in the past, but no scope now
-    HashSet<Key> xkeys = scope._keys.peek();
-    for( Key<Vec> key : keys ) xkeys.remove(key); // Untrack key
-  }
-
-=======
     if (scope == null) return;
     track_impl(scope, k);
   }
@@ -100,6 +84,11 @@
       scope._keys.peek().add(key);            // Track key
   }
 
-  
->>>>>>> 343bf822
+  static public void untrack( Key<Vec>[] keys ) {
+    Scope scope = _scope.get();           // Pay the price of T.L.S. lookup
+    if( scope == null ) return;           // Not tracking this thread
+    if( scope._keys.size() == 0 ) return; // Tracked in the past, but no scope now
+    HashSet<Key> xkeys = scope._keys.peek();
+    for( Key<Vec> key : keys ) xkeys.remove(key); // Untrack key
+  }
 }