package water.util;

<<<<<<< HEAD
=======
import water.AutoBuffer;
import water.H2O;
import water.Iced;
import water.nbhm.NonBlockingHashMap;

>>>>>>> 4f96ee57
import java.util.Map;
import java.util.concurrent.ConcurrentMap;
import water.AutoBuffer;
import water.H2O;
import water.Iced;
import water.nbhm.NonBlockingHashMap;

/** Iced / Freezable NonBlockingHashMap.  Delegates to a NonBlockingHashMap for
 *  all its operations.  Inspired by water.parser.Categorical.
 */
public class IcedHashMap<K, V> extends IcedHashMapBase<K,V> implements ConcurrentMap<K, V> {
  transient NonBlockingHashMap<K,V> _map;
  public IcedHashMap() { init(); }
  @Override protected Map<K, V> map() { return _map; }
  @Override protected Map<K, V> init() { return _map = new NonBlockingHashMap<>(); }

  public V putIfAbsent(K key, V value)                  { return _map.putIfAbsent(key, value); }
  public boolean remove(Object key, Object value)       { return _map.remove(key, value);  }
  public boolean replace(K key, V oldValue, V newValue) { return _map.replace(key, oldValue, newValue); }
  public V replace(K key, V value)                      { return _map.replace(key, value); }
  public K getk(K key)                                  { return _map.getk(key); }

  // Map-writing optimized for NBHM
  @Override protected void writeMap(AutoBuffer ab, int mode) {

    // For faster K/V store walking get the NBHM raw backing array,
    // and walk it directly.
    Object[] kvs = _map.raw_array();

    // Start the walk at slot 2, because slots 0,1 hold meta-data
    // In the raw backing array, Keys and Values alternate in slots
    // Ignore tombstones and Primes and null's
    switch( mode ) {
<<<<<<< HEAD
    case 1:
=======
    case 1:  // <String,String>
>>>>>>> 4f96ee57
      for( int i=2; i<kvs.length; i += 2 )
        if( kvs[i] instanceof String && kvs[i+1] instanceof String )
          ab.putStr((String)kvs[i]).putStr((String)kvs[i+1]);
      break;
<<<<<<< HEAD
    case 2:   
=======
    case 2: // <String,Iced>
>>>>>>> 4f96ee57
      for( int i=2; i<kvs.length; i += 2 )
        if( kvs[i] instanceof String && kvs[i+1] instanceof Iced   )
          ab.putStr((String)kvs[i]).put   ((Iced  )kvs[i+1]);
      break;
<<<<<<< HEAD
    case 3:   
=======
    case 3: // <Iced,String>
>>>>>>> 4f96ee57
      for( int i=2; i<kvs.length; i += 2 )
        if( kvs[i] instanceof Iced   && kvs[i+1] instanceof String )
          ab.put   ((Iced  )kvs[i]).putStr((String)kvs[i+1]);
      break;
<<<<<<< HEAD
    case 4:   
=======
    case 4: // <Iced,Iced>
>>>>>>> 4f96ee57
      for( int i=2; i<kvs.length; i += 2 )
        if( kvs[i] instanceof Iced   && kvs[i+1] instanceof Iced   )
          ab.put   ((Iced  )kvs[i]).put   ((Iced  )kvs[i+1]);
      break;
<<<<<<< HEAD
    default: H2O.fail();
=======
    case 5:  // <String,Iced[]>
      for( int i=2;i<kvs.length; i+=2 )
        if( kvs[i] instanceof String && kvs[i+1] instanceof Iced[] ) {
          Iced[] vals = (Iced[])kvs[i+1];
          ab.put((Iced)kvs[i]).put4(vals.length);  // key len vals
          for(Iced v: vals) ab.put(v);
        }
      break;
    case 6: // <Iced,Iced[]>
      for( int i=2;i<kvs.length; i+=2 )
        if( kvs[i] instanceof Iced && kvs[i+1] instanceof Iced[] ) {
          Iced[] vals = (Iced[])kvs[i+1];
          ab.put((Iced)kvs[i]).put4(vals.length);  // key len vals
          for(Iced v: vals) ab.put(v);
        }
      break;
    default: throw H2O.fail();
>>>>>>> 4f96ee57
    }
  }

  // Subtypes which allow us to determine the type parameters at runtime, for generating schema metadata.
  public static class IcedHashMapStringString extends IcedHashMap<String, String> {}
  public static class IcedHashMapStringObject extends IcedHashMap<String, Object> {}
}<|MERGE_RESOLUTION|>--- conflicted
+++ resolved
@@ -1,19 +1,12 @@
 package water.util;
 
-<<<<<<< HEAD
-=======
 import water.AutoBuffer;
 import water.H2O;
 import water.Iced;
 import water.nbhm.NonBlockingHashMap;
 
->>>>>>> 4f96ee57
 import java.util.Map;
 import java.util.concurrent.ConcurrentMap;
-import water.AutoBuffer;
-import water.H2O;
-import water.Iced;
-import water.nbhm.NonBlockingHashMap;
 
 /** Iced / Freezable NonBlockingHashMap.  Delegates to a NonBlockingHashMap for
  *  all its operations.  Inspired by water.parser.Categorical.
@@ -41,45 +34,26 @@
     // In the raw backing array, Keys and Values alternate in slots
     // Ignore tombstones and Primes and null's
     switch( mode ) {
-<<<<<<< HEAD
-    case 1:
-=======
     case 1:  // <String,String>
->>>>>>> 4f96ee57
       for( int i=2; i<kvs.length; i += 2 )
         if( kvs[i] instanceof String && kvs[i+1] instanceof String )
           ab.putStr((String)kvs[i]).putStr((String)kvs[i+1]);
       break;
-<<<<<<< HEAD
-    case 2:   
-=======
     case 2: // <String,Iced>
->>>>>>> 4f96ee57
       for( int i=2; i<kvs.length; i += 2 )
         if( kvs[i] instanceof String && kvs[i+1] instanceof Iced   )
           ab.putStr((String)kvs[i]).put   ((Iced  )kvs[i+1]);
       break;
-<<<<<<< HEAD
-    case 3:   
-=======
     case 3: // <Iced,String>
->>>>>>> 4f96ee57
       for( int i=2; i<kvs.length; i += 2 )
         if( kvs[i] instanceof Iced   && kvs[i+1] instanceof String )
           ab.put   ((Iced  )kvs[i]).putStr((String)kvs[i+1]);
       break;
-<<<<<<< HEAD
-    case 4:   
-=======
     case 4: // <Iced,Iced>
->>>>>>> 4f96ee57
       for( int i=2; i<kvs.length; i += 2 )
         if( kvs[i] instanceof Iced   && kvs[i+1] instanceof Iced   )
           ab.put   ((Iced  )kvs[i]).put   ((Iced  )kvs[i+1]);
       break;
-<<<<<<< HEAD
-    default: H2O.fail();
-=======
     case 5:  // <String,Iced[]>
       for( int i=2;i<kvs.length; i+=2 )
         if( kvs[i] instanceof String && kvs[i+1] instanceof Iced[] ) {
@@ -97,7 +71,6 @@
         }
       break;
     default: throw H2O.fail();
->>>>>>> 4f96ee57
     }
   }
 
