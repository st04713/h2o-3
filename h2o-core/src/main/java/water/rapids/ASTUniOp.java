--- conflicted
+++ resolved
@@ -346,16 +346,6 @@
   @Override public String str() { return "match"; }
   @Override ValFrame apply(Env env, Env.StackHelp stk, AST asts[]) {
     Frame fr = stk.track(asts[1].exec(env)).getFrame();
-<<<<<<< HEAD
-    if (fr.numCols() != 1 && !fr.anyVec().isCategorical()) throw new IllegalArgumentException("can only match on a single categorical column.");
-    Key tmp = Key.make();
-    String[] _strsTable=null;
-    double[] _dblsTable=null;
-    if( asts[2] instanceof ASTNumList ) _dblsTable = ((ASTNumList)asts[2]).expand();
-    else if( asts[2] instanceof ASTNum ) _dblsTable = new double[]{asts[2].exec(env).getNum()};
-    else if( asts[2] instanceof ASTStrList) _strsTable = ((ASTStrList)asts[2])._strs;
-    else if( asts[2] instanceof ASTStr) _strsTable = new String[]{asts[2].exec(env).getStr()};
-=======
     if( fr.numCols() != 1 || !fr.anyVec().isCategorical()) 
       throw new IllegalArgumentException("can only match on a single categorical column.");
 
@@ -365,7 +355,6 @@
     else if( asts[2] instanceof ASTNum    ) dblsTable2 = new double[]{asts[2].exec(env).getNum()};
     else if( asts[2] instanceof ASTStrList){strsTable2 = ((ASTStrList)asts[2])._strs; Arrays.sort(strsTable2); }
     else if( asts[2] instanceof ASTStr    ) strsTable2 = new String[]{asts[2].exec(env).getStr()};
->>>>>>> 4f96ee57
     else throw new IllegalArgumentException("Expected numbers/strings. Got: "+asts[2].getClass());
 
     final double nomatch = asts[3].exec(env).getNum();
